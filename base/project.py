--- conflicted
+++ resolved
@@ -1,1420 +1,1416 @@
-# -*- coding: utf-8 -*-
-
-# Copyright 2022 Adansons Inc.
-# Please contact engineer@adansons.co.jp
-import os
-import json
-import ruamel.yaml
-import glob
-import math
-import base64
-import requests
-from typing import Optional, List, Union
-import time
-<<<<<<< HEAD
-import concurrent.futures
-import pandas as pd
-=======
-from concurrent.futures import ThreadPoolExecutor
->>>>>>> dcef611f
-from colorama import Fore, init
-
-from base.files import Files
-from base.spinner import Spinner
-from base.parser import Parser
-from base.hash import calc_file_hash
-from base.config import (
-    get_user_id,
-    get_access_key,
-    get_project_uid,
-    check_project_exists,
-    register_project_uid,
-    delete_project_config,
-    BASE_API_ENDPOINT,
-)
-
-# colorama settings
-init(autoreset=True)
-
-HEADER = {"Content-Type": "application/json"}
-CONFIG_FILE = os.path.join(os.path.expanduser("~"), ".base", "projects")
-LINKER_DIR = os.path.join(os.path.expanduser("~"), ".base", "linker")
-
-
-def create_project(user_id: str, project_name: str, private: bool = True) -> str:
-    """
-    Create new project.
-
-    Parameters
-    ----------
-    user_id : str
-        registerd user id
-    project_name : str
-        project name wich you want to create
-    private : bool, default True
-        whether to publish the project or not
-
-    Returns
-    -------
-    project_uid : str
-        project unique hash
-
-    Raises
-    ------
-    Exception
-        raises if something went wrong on request to server
-    """
-    if check_project_exists(user_id, project_name):
-        raise ValueError(f"Project {project_name} is already exists.")
-
-    project_info = {"ProjectName": project_name, "PrivateProject": int(private)}
-    access_key = get_access_key()
-    HEADER.update({"x-api-key": access_key})
-    res = requests.post(
-        f"{BASE_API_ENDPOINT}/projects?user={user_id}",
-        json.dumps(project_info),
-        headers=HEADER,
-    )
-    if res.status_code == 200:
-        project_uid = res.json()["ProjectUid"]
-        register_project_uid(user_id, project_name, project_uid)
-        return project_uid
-    else:
-        raise Exception(f"{res.status_code} : Something went wrong")
-
-
-def get_projects(user_id: str, archived: bool = False) -> List[dict]:
-    """
-    Get list of projects.
-
-    Parameters
-    ----------
-    user_id : str
-        registerd user id
-    private : bool, default True
-        whether to publish the project or not
-
-    Returns
-    -------
-    project_list : list
-        list of project name you have
-
-    Raises
-    ------
-    Exception
-        raises if something went wrong on request to server
-    """
-    access_key = get_access_key()
-    HEADER.update({"x-api-key": access_key})
-    url = f"{BASE_API_ENDPOINT}/projects?user={user_id}"
-    if archived:
-        url += "&archived=1"
-    res = requests.get(url, headers=HEADER)
-    if res.status_code == 200:
-        project_list = res.json()["Projects"]
-        return project_list
-    else:
-        raise Exception(f"{res.status_code} : Something went wrong")
-
-
-def archive_project(user_id: str, project_name: str):
-    """
-    Archive project.
-
-    Parameters
-    ----------
-    user_id : str
-        registerd user id
-    project_name : str
-        project name you want to archive
-
-    Raises
-    ------
-    Exception
-        raises if something went wrong on request to server
-    """
-    access_key = get_access_key()
-    HEADER.update({"x-api-key": access_key})
-    project_uid = get_project_uid(user_id, project_name)
-    url = f"{BASE_API_ENDPOINT}/project/{project_uid}?user={user_id}"
-    res = requests.delete(url, headers=HEADER)
-
-    if res.status_code != 200:
-        raise Exception(f"{res.status_code} : Something went wrong")
-
-
-def delete_project(user_id: str, project_name: str):
-    """
-    Delete project.
-
-    Parameters
-    ----------
-    user_id : str
-        registerd user id
-    project_name : str
-        archived project name you want to delete
-
-    Raises
-    ------
-    Exception
-        raises if something went wrong on request to server
-    """
-    access_key = get_access_key()
-    HEADER.update({"x-api-key": access_key})
-    project_uid = get_project_uid(user_id, project_name)
-    url = f"{BASE_API_ENDPOINT}/project/{project_uid}/confirm?user={user_id}"
-    res = requests.delete(url, headers=HEADER)
-
-    if res.status_code == 200:
-        delete_project_config(user_id, project_name)
-    else:
-        raise Exception(f"{res.status_code} : Something went wrong")
-
-
-class Project:
-    """
-    Project class
-
-    Attributes
-    ----------
-    project_name : str
-        Registerd project name
-    user_id : str
-        registerd user id
-    project_uid : str
-        project unique hash
-    """
-
-    def __init__(self, project_name: str) -> None:
-        """
-        Parameters
-        ----------
-        project_name : str
-            Registerd project name
-        """
-        access_key = get_access_key()
-        HEADER.update({"x-api-key": access_key})
-
-        self.project_name = project_name
-        self.user_id = get_user_id()
-        self.project_uid = get_project_uid(self.user_id, project_name)
-        self.attrs = self.__summarize_attributes()
-
-    def files(
-        self,
-        conditions: Optional[str] = None,
-        query: List[str] = [],
-        sort_key: Optional[str] = None,
-    ) -> Files:
-        """
-        Generate Files clase instance.
-
-        Parameters
-        ----------
-        conditions : str, default None
-            value of the condition to search for files
-        query : list of str, default []
-            conditional expression of key and value to search for files
-        sort_key : str, default None
-            key to sort files
-
-        Returns
-        -------
-        files : Files class instance
-        """
-        files = Files(
-            self.project_name,
-            conditions=conditions,
-            query=query,
-            sort_key=sort_key,
-        )
-        return files
-
-    def add_datafile(
-        self,
-        file_path: str,
-        attributes: dict,
-    ) -> None:
-        """
-        Import meta data of one file.
-
-        1. Calculate the file hash.
-        2. Create meta data record with the file hash, attributes, and parsed path data.
-        3. Add that record into project database table.
-        [record]
-        {
-            "FileHash": String,
-            "MetaKey1": ...,
-            ...
-        }
-
-        Parameters
-        ----------
-        file_path : str
-            the file path
-        attributes : dict
-            meta data of the specified file
-
-        Raises
-        ------
-        Exception
-            raises if something went wrong on uploading request to server
-        """
-        meta_data = {}
-        hash_dict = {}
-
-        # calculation hash value and update meta data dictionary
-        hash_value = calc_file_hash(file_path)
-        meta_data["FileHash"] = hash_value
-        hash_dict[hash_value] = (
-            os.path.abspath(file_path).replace(os.sep, "/").replace("/", os.sep)
-        )
-        meta_data.update(attributes)
-
-        # create local datafile linker
-        linked_hash_location = os.path.join(
-            LINKER_DIR, self.project_uid, "linked_hash.json"
-        )
-        os.makedirs(os.path.dirname(linked_hash_location), exist_ok=True)
-
-        if os.path.exists(linked_hash_location):
-            with open(linked_hash_location, "r", encoding="utf-8") as f:
-                exist_hash_dict = json.loads(f.read())
-                exist_hash_dict.update(hash_dict)
-        else:
-            exist_hash_dict = hash_dict
-
-        with open(linked_hash_location, "w", encoding="utf-8") as f:
-            json.dump(exist_hash_dict, f, ensure_ascii=False, indent=4)
-
-        # upload into database
-        item = {"Items": [meta_data]}
-        url = f"{BASE_API_ENDPOINT}/project/{self.project_uid}?user={self.user_id}"
-        res = requests.post(url, json.dumps(item), headers=HEADER)
-
-        if res.status_code != 200:
-            raise Exception("Failed to upload meta data.")
-
-    def add_datafiles(
-        self,
-        dir_path: str,
-        extension: str,
-        attributes: dict = {},
-        parsing_rule: Optional[str] = None,
-        detail_parsing_rule: Optional[str] = None,
-    ) -> int:
-        """
-        Import meta data related with datafile paths.
-
-        1. Calculate the file hash.
-        2. Parse the file path with `parsing-rule`.
-        3. Create meta data records with the file hash, attributes, and parsed path data.
-        4. Add that records into project database table.
-        [record]
-        {
-            "FileHash": String,
-            "MetaKey1": ...,
-            ...
-        }
-
-        Parameters
-        ----------
-        dir_path : str
-            the root directory path for datafiles
-        extension : str
-            the extension of datafiles
-        attributes : dict (default {})
-            the extra meta data (attributes) combined with whole datafiles
-        parsing_rule : str (default None)
-            the rule for extracting meta data from datafile path
-            ex.) {_}/{disease}/{patient-id}-{part}-{iteration}.png
-        detail_parsing_rule : str (default None)
-            detail information about parsing rule
-            ex.) {_}/{CancerA}/{1-123}-{1}-{100}.png
-
-        Returns
-        -------
-        file_num : int
-            number of imported datafiles
-
-        Raises
-        ------
-        ValueError
-            raises if invalid parsing rule was specified
-        Exception
-            raises if something went wrong on uploading request to server
-        """
-        if extension[0] == ".":
-            extension = extension[1:]
-        files = glob.glob(
-            os.path.join(dir_path, "**", f"*.{extension}"), recursive=True
-        )
-        data_list = []
-        hash_dict = {}
-
-        parser = None
-        if parsing_rule is not None:
-            parser = Parser(parsing_rule)
-            if detail_parsing_rule is not None:
-                parser.update_rule(detail_parsing_rule)
-            if not parser.validate_parsing_rule():
-                raise Exception(
-                    f"This parsing rule is not valid.\n\
-Make sure that the key is enclosed with `{{}}` in the parsing_rule."
-                )
-            if not parser.is_path_parsable(
-                files[0].split(dir_path)[-1].replace(os.sep, "/")
-            ):
-                raise ValueError(
-                    "Failed to parse path with specified rule. tell me detail parsing rule."
-                )
-
-        def calc_hash(file):
-            meta_data = {}
-
-            # calculation hash value and update meta data dictionary
-            hash_value = calc_file_hash(file)
-            meta_data["FileHash"] = hash_value
-            hash_dict[hash_value] = (
-                os.path.abspath(file).replace(os.sep, "/").replace("/", os.sep)
-            )
-            meta_data.update(attributes)
-
-            if parser is not None:
-                meta_data_from_path = parser(
-                    file.split(dir_path)[-1].replace(os.sep, "/")
-                )
-                meta_data.update(meta_data_from_path)
-
-            data_list.append(meta_data)
-
-        with Spinner(
-            text="Calculating filehashs...", etext="Calculating filehashs... Done."
-        ), ThreadPoolExecutor(max_workers=2) as executor:
-            for file in files:
-                executor.submit(calc_hash, file)
-
-        # create local datafile linker
-        linked_hash_location = os.path.join(
-            LINKER_DIR, self.project_uid, "linked_hash.json"
-        )
-        os.makedirs(os.path.dirname(linked_hash_location), exist_ok=True)
-
-        if os.path.exists(linked_hash_location):
-            with open(linked_hash_location, "r", encoding="utf-8") as f:
-                exist_hash_dict = json.loads(f.read())
-                exist_hash_dict.update(hash_dict)
-        else:
-            exist_hash_dict = hash_dict
-
-        with open(linked_hash_location, "w", encoding="utf-8") as f:
-            json.dump(exist_hash_dict, f, ensure_ascii=False, indent=4)
-
-        # divide and upload into database
-        limit_record_size = 10000
-        split_count = math.ceil(len(data_list) / limit_record_size)
-        split_data_num = math.ceil(len(data_list) / split_count)
-        file_num = len(data_list)
-
-        lap_time = []
-        for s in range(split_count):
-            mean_lap_time = 25 if not lap_time else sum(lap_time) // len(lap_time)
-            minute = (split_count - s) * mean_lap_time // 60
-            second = (split_count - s) * mean_lap_time % 60
-            text = f"{s*10000}/{file_num}, estimated time: {minute}m {second}s"
-
-            items = {"Items": data_list[s * split_data_num : (s + 1) * split_data_num]}
-            url = f"{BASE_API_ENDPOINT}/project/{self.project_uid}?user={self.user_id}"
-
-            start = time.time()
-            etext = (
-                "Uploading data... Done." if len(lap_time) == split_count - 1 else ""
-            )
-            with Spinner(text=f"Uploading data... {text}", etext=etext):
-                res = requests.post(url, json.dumps(items), headers=HEADER)
-                if res.status_code != 200:
-                    raise Exception("Failed to upload meta data.")
-
-            end = time.time()
-            lap_time.append(int(end - start))
-
-        return file_num
-
-    def extract_metafile(
-        self,
-        file_path: str,
-        attributes: dict = {},
-        verbose: int = 2,
-    ):
-        """
-        Extract meta data from external file.
-
-        Parameters
-        ----------
-        file_path : str
-            the external file path
-        attributes : dict (default {})
-            the extra meta data (attributes) combined with whole datafiles
-        verbose : int (default 2)
-            if verbose==2, show detail of each action result
-            if verbose==1, show summary of each action result
-
-        Returns
-        -------
-        tables: list
-            list of data extracted from external-file
-
-        Raises
-        ------
-        ValueError
-            raises if specified external file is not csv or excel file
-        Exception
-            raises if something went wrong on uploading request to server
-        """
-<<<<<<< HEAD
-        _, ext = os.path.splitext(file_path)
-        tmp_file_path = os.path.join(os.path.dirname(file_path), f"tmp_{os.path.basename(file_path)}")
-        if ext.lower() == ".csv":
-            df = pd.read_csv(file_path, header=0)
-            if "FilePath" in df:
-                linked_hash_location = os.path.join(
-                    LINKER_DIR, self.project_uid, "linked_hash.json"
-                )
-                with open(linked_hash_location, "r", encoding="utf-8") as f:
-                    exist_hash_dict = json.loads(f.read())
-                path_to_hash = {v: k for k, v in exist_hash_dict.items()}
-                df["FileHash"] = df["FilePath"].apply(lambda x: path_to_hash[x])
-                del df["FilePath"]
-                df.to_csv(tmp_file_path, encoding="utf-8", index=False)
-            else:
-                tmp_file_path = file_path
-        elif ext.lower() == ".xlsx":
-            tmp_file_path = file_path
-        else:
-            raise ValueError(
-                f"{ext} file is not supported. Currently only suports csv or xlsx file."
-            )
-
-        with open(tmp_file_path, "rb") as f:
-            data = f.read()
-
-        if tmp_file_path != file_path:
-            os.remove(tmp_file_path)
-
-        data = base64.b64encode(data).decode()
-        item = {"Items": data}
-        item["is_csv"] = 1 if ext == ".csv" else 0
-        item["common_keyvalue"] = attributes
-=======
-        with Spinner("extracting tables...", overwrite=False):
-            _, ext = os.path.splitext(file_path)
-            if ext.lower() not in [".csv", ".xlsx"]:
-                raise ValueError(
-                    f"{ext} file is not supported. Currently only suports csv or xlsx file."
-                )
-
-            with open(file_path, "rb") as f:
-                data = f.read()
-
-            data = base64.b64encode(data).decode()
-            item = {"Items": data}
-            item["is_csv"] = 1 if ext == ".csv" else 0
-            item["common_keyvalue"] = attributes
->>>>>>> dcef611f
-
-            # extract and parse external file
-            url = f"{BASE_API_ENDPOINT}/project/{self.project_uid}/meta_file?user={self.user_id}"
-            res = requests.post(url, json.dumps(item), headers=HEADER)
-            if res.status_code != 200:
-                raise Exception("Failed to extract and parse external file.")
-
-            s3_presigned_url = res.json()["URL"]
-            res = requests.get(s3_presigned_url)
-            tables = res.json()["Items"]
-
-        if verbose != 0:
-            print(f"{len(tables)} tables found! ({file_path})\n")
-        if verbose == 2:
-            for i, table in enumerate(tables, 1):
-                print(f"===== New Table{i} =====\n{summarize_parsed_table(table)}\n")
-        return tables
-
-    def estimate_join_rule(
-        self,
-        tables: Optional[list] = None,
-        file_path: Optional[str] = None,
-        verbose: int = 2,
-    ):
-        """
-        Estimate join rule from external file and existing table.
-
-        Parameters
-        ----------
-        tables : list
-            list of data extracted from external-file
-        file_path : str
-            the external file path
-        verbose : bool (default True)
-            if verbose==2, show detail of each action result
-            if verbose==1, show summary of each action result
-
-        Raises
-        ------
-        ValueError
-            raises if specified external file is not csv or excel file
-        Exception
-            raises if something went wrong on uploading request to server
-        """
-        if not (tables or file_path):
-            raise ValueError("You have to specify 'tables' or 'file_path'.")
-
-        if tables is None:
-            tables = []
-            _, ext = os.path.splitext(file_path)
-            if ext.lower() not in [".csv", ".xlsx"]:
-                raise ValueError(
-                    f"{ext} file is not supported. Currently only suports csv or xlsx file."
-                )
-            try:
-                with open(file_path, "r", encoding="utf-8") as f:
-                    csv_data = f.read()
-                key = csv_data.split("\n")[0].split(",")
-                values = csv_data.split("\n")[1:]
-                table = []
-                for value in values:
-                    table.append({key[i]: v for i, v in enumerate(value.split(","))})
-                tables.append(table)
-            except:
-                if verbose != 0:
-                    print(
-                        "Specified file looks like messy. Base will extract tables from it."
-                    )
-                extracted_tables = self.extract_metafile(file_path=file_path, verbose=1)
-                tables += extracted_tables
-
-        with Spinner("now estimating the rule for table joining...", overwrite=False):
-            join_rules = []
-            for table in tables:
-                url = f"{BASE_API_ENDPOINT}/project/{self.project_uid}?user={self.user_id}"
-                payload = {"Items": table}
-                res = requests.put(url, json.dumps(payload), headers=HEADER)
-                if res.status_code != 200:
-                    raise Exception("Failed to estimate the joining rule")
-
-                join_rule = res.json()["UpdateRule"]
-                join_rules.append(json.dumps(join_rule, ensure_ascii=False))
-
-        if verbose != 0:
-            print(f"{len(join_rules)} table joining rule was estimated! ({file_path})")
-        if verbose == 2:
-            for i, join_rule in enumerate(join_rules):
-                print(f"\nRule no.{i+1}")
-                for new_key, exist_key in json.loads(join_rule).items():
-                    if exist_key:
-                        print(
-                            f"\tkey '{new_key}'\t->\tconnected to '{exist_key}' key on exist table"
-                        )
-                    else:
-                        print(f"\tkey '{new_key}'\t->\tnewly added")
-                print(f"\nTable {i+1} sample record:\n\t{tables[i-1][0]}\n")
-
-        return join_rules
-
-    def add_metafile(
-        self,
-        file_path: Optional[tuple] = None,
-        attributes: dict = {},
-        join_rule: dict = {},
-        auto: bool = False,
-        join_rule_path: str = None,
-        verbose: int = 1,
-    ) -> None:
-        """
-        Import meta data from external file.
-
-        Parameters
-        ----------
-        file_path : str
-            the external file path
-        attributes : dict (default {})
-            the extra meta data (attributes) combined with whole datafiles
-        join_rule : dict (default {})
-            the rule for table joining
-            {
-                "New table key 1": "Exist table key 1", <- if you have same key on new and exist tables
-                "New table key 2": "ADD:" + "Exist table key 2", <- if you have new value on exist key
-                "New table key 3": None <- if you have new key
-            }
-        auto : bool (default False)
-            if True, skip to get confirmation
-        verbose : bool (default True)
-            if True, show detail of each action result
-            if you turn off auto mode, you will always get detail for confirmation
-
-        Raises
-        ------
-        ValueError
-            raises if specified external file is not csv or excel file or invalid YML file specified as join_rule_path
-        Exception
-            raises if something went wrong on uploading request to server
-        """
-        if join_rule_path:
-            try:
-                with open(join_rule_path, "r", encoding="utf-8") as yf:
-                    join_rules = ruamel.yaml.safe_load(yf)["Body"]
-                file_path = [rule["FilePath"] for rule in list(join_rules.values())]
-                file_path = sorted(set(file_path), key=file_path.index)
-            except:
-                raise ValueError("Invalid YAML file. Unable to read FilePath.")
-
-        tables = []
-        tables_from_path = []
-        for path in file_path:
-            # extract table from meta file
-            tables_ = self.extract_metafile(
-                file_path=path, attributes=attributes, verbose=verbose
-            )
-            tables_from_path += [path] * len(tables_)
-            tables += tables_
-
-        # get update_rule for each table
-        if not (join_rule or join_rule_path):
-            join_rules = self.estimate_join_rule(tables=tables, verbose=0)
-            table_rule_pair = {}
-            for table, join_rule in zip(tables, join_rules):
-                if join_rule in table_rule_pair:
-                    table_rule_pair[join_rule].append(table)
-                else:
-                    table_rule_pair[join_rule] = [table]
-        elif join_rule:
-            if len(tables) != 1:
-                raise ValueError(
-                    "You can use join_rule option when you have only 1 table on external file."
-                )
-            table_rule_pair = {json.dumps(join_rule, ensure_ascii=False): tables}
-        elif join_rule_path:
-            try:
-                with open(join_rule_path, "r", encoding="utf-8") as yf:
-                    join_rules = ruamel.yaml.safe_load(yf)["Body"]
-
-                join_rules = [
-                    json.dumps(rule["JoinRules"], ensure_ascii=False)
-                    for rule in list(join_rules.values())
-                ]
-                table_rule_pair = {}
-                for table, join_rule in zip(tables, join_rules):
-                    if join_rule in table_rule_pair:
-                        table_rule_pair[join_rule].append(table)
-                    else:
-                        table_rule_pair[join_rule] = [table]
-            except:
-                raise ValueError("Invalid YAML file.Unable to read JoinRules.")
-
-        if verbose == 1:
-            print(f"{len(table_rule_pair)} table joining rule was estimated!\n")
-            print("Below table joining rule will be applied...\n\n")
-            for i, update_rule in enumerate(list(table_rule_pair.keys())):
-                print(f"Rule no.{i+1}\n")
-                for new_key, exist_key in json.loads(update_rule).items():
-                    if exist_key:
-                        print(
-                            f"\tkey '{new_key}'\t->\tconnected to '{exist_key}' key on exist table"
-                        )
-                    else:
-                        print(f"\tkey '{new_key}'\t->\tnewly added")
-                tables = table_rule_pair[update_rule]
-                print(f"\n{len(tables)} tables will be applied")
-                for j, table in enumerate(tables):
-                    print(f"Table {j+1} sample record:\n\t{table[0]}")
-        if not auto:
-            print(
-                "\nDo you want to perform table join?\n\tBase will join tables with that rule described above.\n"
-            )
-            print("\t'y' will be accepted to approve.\n")
-            if not join_rule_path:
-                print(
-                    "\tIf you need to modify it, please enter 'm'\n\t\tDefinition YML file with estimated table join rules will be downloaded, then you can modify it and apply the new join rule."
-                )
-            approved = input("\tEnter a value: ")
-        else:
-            approved = "y"
-
-        # update records
-        if approved == "y":
-            for update_rule, tables in table_rule_pair.items():
-                update_rule = json.loads(update_rule)
-                update_rule_for_add = {}
-                for key, value in update_rule.items():
-                    if value:
-                        update_rule_for_add[key] = value
-                    else:
-                        update_rule_for_add[key] = f"ADD:{key}"
-                url = f"{BASE_API_ENDPOINT}/project/{self.project_uid}/files?user={self.user_id}"
-
-                with Spinner(
-                    text="Joining tables...",
-                    etext=f"{len(tables)} tables have been joined!",
-                ):
-                    for i, table in enumerate(tables):
-                        if i == 0:
-                            payload = {"Items": table, "UpdateRule": update_rule}
-                        else:
-                            payload = {
-                                "Items": table,
-                                "UpdateRule": update_rule_for_add,
-                            }
-                        try:
-                            res = requests.get(
-                                url=url,
-                                data=json.dumps(payload),
-                                headers=HEADER,
-                                timeout=20,
-                            )
-                        except:
-                            is_completed = False
-                            while not is_completed:
-                                res = requests.get(
-                                    url=f"{BASE_API_ENDPOINT}/project/{self.project_uid}/tables/status/contents?user={self.user_id}",
-                                    headers=HEADER,
-                                )
-                                if res.status_code != 200:
-                                    raise Exception(
-                                        "Something went wrong. Please try again."
-                                    )
-                                status = res.json()["ContensStatus"]
-                                if status == "Updating":
-                                    time.sleep(2)
-                                elif status == "Available":
-                                    is_completed = True
-                                else:  # Failure
-                                    raise Exception("Failed to join the tables")
-
-        elif approved == "m" and (not join_rule_path):
-            join_rules_info = {
-                "RequestedTime": time.time(),
-                "ProjectName": self.project_name,
-                "Body": {},
-            }
-            for i, rule in enumerate(join_rules, 1):
-                join_rules_info["Body"][f"Table{i}"] = {
-                    "FilePath": os.path.abspath(tables_from_path[i - 1]),
-                    "JoinRules": json.loads(rule),
-                }
-
-            yaml_str = ruamel.yaml.round_trip_dump(
-                join_rules_info, default_flow_style=False
-            )
-            yaml_str += """\n# [Description]
-                        \n# By modifying the Body/Table/JoinRules section, you can define a new join rule.
-                        \n# Fundamentally, this section consists of Key-Value Pairs. 
-                        \n# Key is the key name from the new table. Value is the key name from the existing table.\n
-                        \n# "New table key 1": "Exist table key 1", <- if you have same key on new and exist tables
-                        \n# "New table key 2": "ADD:" + "Exist table key 2", <- if you have new value on exist key
-                        \n# "New table key 3":   , <- if you have new key, no need to specify anything\n
-                        \n# [Example]
-                        \n#  JoinRules:
-                        \n#   first_name: name
-                        \n#   age: ADD:Age
-                        \n#   height:\n
-                        \n# The Key-Value above defines 3 join-rules. 
-                        \n# 1. "first_name: name" means to join the new key named "first_name" with the existing key named "name".
-                        \n#    If you have same key on the new and the existing tables, write like this.
-                        \n# 2. "age: ADD:Age" means to add new values of the new key named 'age' on the existing key named 'Age'.
-                        \n#    If you have new value on the existing key, write like this.
-                        \n# 3. "height: " means to add the key named "height" as a new key.
-                        \n#    If the new key is not in the existing table, write like this."""
-
-            yaml = ruamel.yaml.YAML()
-            yaml.default_flow_style = True
-            yaml_str = yaml.load(yaml_str)
-            file_name = f"joinrule_definition_{self.project_name}.yml"
-            file_count = 1
-            while True:
-                if os.path.exists(file_name):
-                    file_name = (
-                        f"joinrule_definition_{self.project_name} ({file_count}).yml"
-                    )
-                    file_count += 1
-                else:
-                    break
-            with open(file_name, "w", encoding="utf-8") as yf:
-                yaml.dump(yaml_str, yf)
-
-            print(
-                Fore.BLUE
-                + f"\nDownloaded a YAML file '{file_name}' in current directory.\n"
-                f"Key information for the new table and the existing table is as follows.\n\n"
-            )
-            for i, table in enumerate(tables, 1):
-                print(f"===== New Table{i} =====\n{summarize_parsed_table(table)}\n")
-
-            print(f"===== Existing Table =====")
-            summary_for_print = summarize_keys_information(self.get_metadata_summary())
-            max_len_list = [
-                summary_for_print["MaxCharCount"][column]
-                for column in summary_for_print["Keys"][0]
-            ]
-            for row in summary_for_print["Keys"]:
-                print(
-                    "  ".join(
-                        [
-                            content + " " * (length - len(content))
-                            for content, length in zip(row, max_len_list)
-                        ]
-                    )
-                )
-
-            attr_str = ""
-            if attributes:
-                for attr in list(attributes.items()):
-                    attr_str += " --additional " + ":".join(attr)
-
-            print(
-                Fore.BLUE + f"\nYou can apply the new join-rule according to 2 steps.\n"
-                f"1. Modify the file '{file_name}'. Open the file to see a detailed description.\n"
-                f"2. Execute the following command.\n   base import {self.project_name} --external-file{attr_str} --join-rule {file_name}\n"
-            )
-        else:
-            raise Exception("Aborted!")
-
-    def get_metadata_summary(self) -> List[dict]:
-        """
-        Get list of meta data information.
-
-        Returns
-        -------
-        key_list : list
-            list of each key information
-            [
-                {
-                    "KeyHash": String,
-                    "KeyName": String,
-                    "ValueHash": String,
-                    "ValueType": String,
-                    "RecordedCount": Integer,
-                    "UpperValue": String,
-                    "LowerValue": String,
-                    "CreatedTime": String of unix time,
-                    "LastModifiedTime": String of unix time,
-                    "Creator": String,
-                    "LastEditor": String,
-                    "EditerList": List of String
-                },
-                ...
-            ]
-
-        Raises
-        ------
-        Exception
-            raises if something went wrong with request to server
-        """
-        url = f"{BASE_API_ENDPOINT}/project/{self.project_uid}?user={self.user_id}"
-        res = requests.get(url, headers=HEADER)
-
-        if res.status_code == 200:
-            key_list = res.json()["Items"]
-            return key_list
-        else:
-            raise Exception("Failed to get meta data information.")
-
-    def link_datafiles(self, dir_path: str, extension: str) -> int:
-        """
-        Create linker metadat to local datafiles.
-
-        Parameters
-        ----------
-        dir_path : str
-            the root directory path for datafiles
-        extension : str
-            the extension of datafiles
-
-        Returns
-        -------
-        file_num : int
-            number of linked datafiles
-        """
-        if extension[0] == ".":
-            extension = extension[1:]
-        files = glob.glob(
-            os.path.join(os.path.abspath(dir_path), "**", f"*.{extension}"),
-            recursive=True,
-        )
-
-        hash_dict = {}
-        for f in files:
-            hash_value = calc_file_hash(f)
-            hash_dict[hash_value] = f.replace(os.sep, "/").replace("/", os.sep)
-
-        linked_hash_location = os.path.join(
-            LINKER_DIR, self.project_uid, "linked_hash.json"
-        )
-        os.makedirs(os.path.dirname(linked_hash_location), exist_ok=True)
-
-        if os.path.exists(linked_hash_location):
-            with open(linked_hash_location, "r", encoding="utf-8") as f:
-                exist_hash_dict = json.loads(f.read())
-                exist_hash_dict.update(hash_dict)
-        else:
-            exist_hash_dict = {}
-
-        exist_hash_dict.update(hash_dict)
-
-        with open(linked_hash_location, "w", encoding="utf-8") as f:
-            json.dump(exist_hash_dict, f, ensure_ascii=False, indent=4)
-
-        file_num = len(files)
-        return file_num
-
-    def add_member(self, member: str, permission_level: str) -> None:
-        """
-        Invite a new project member.
-
-        Parameters
-        ----------
-        member : str
-            the user id of new member
-        permission_level : str
-            new member's permission level
-            - Viewer
-                only read meta data on project database.
-                viewer can not import data files or external files
-                and can not control permission of other members.
-            - Editor
-                can read and write meta data into project database.
-                editor can not control permission of other members.
-            - Admin
-                can read and write meta data into project database.
-                admin can also control permission of other members,
-                but can not transfer Owner permission level.
-
-        Raises
-        ------
-        ValueError
-            raises if invalid permission level was specified
-        Exception
-            raises if something went wrong on invite request to server
-        """
-        permission_level = permission_level.capitalize()
-        if permission_level == "Owner":
-            raise ValueError(
-                "You can only change member's permission to 'Owner' with update_member method."
-            )
-        elif permission_level not in ["Viewer", "Editor", "Admin"]:
-            raise ValueError(
-                "Invalid permission level was specified. Please choose from Viewer, Editor or Admin"
-            )
-
-        member_info = {"TargetUserID": member, "NewUserRole": permission_level}
-        url = (
-            f"{BASE_API_ENDPOINT}/project/{self.project_uid}/member?user={self.user_id}"
-        )
-        res = requests.post(url, json.dumps(member_info), headers=HEADER)
-        if res.status_code != 200:
-            raise Exception(f"Failed to invite {member}.")
-
-    def update_member(self, member: str, permission_level: str) -> None:
-        """
-        Update project member's permission.
-
-        Parameters
-        ----------
-        member : str
-            the user id of existing member
-        permission_level : str
-            member's permission level for update
-            - Viewer
-                only read meta data on project database.
-                viewer can not import data files or external files
-                and can not control permission of other members.
-            - Editor
-                can read and write meta data into project database.
-                editor can not control permission of other members.
-            - Admin
-                can read and write meta data into project database.
-                admin can also control permission of other members,
-                but can not transfer Owner permission level.
-            - Owner
-                can transfer owner permission to others,
-                and delete project completely.
-
-        Raises
-        ------
-        ValueError
-            raises if invalid permission level was specified
-        Exception
-            raises if something went wrong on invite request to server
-        """
-        permission_level = permission_level.capitalize()
-        if permission_level not in ["Viewer", "Editor", "Admin", "Owner"]:
-            raise ValueError(
-                "Invalid permission level was specified. Please choose from Viewer, Editor, Admin or Owner"
-            )
-
-        member_info = {"NewUserRole": permission_level}
-        url = f"{BASE_API_ENDPOINT}/project/{self.project_uid}/member/{member}?user={self.user_id}"
-        res = requests.put(url, json.dumps(member_info), headers=HEADER)
-        if res.status_code != 200:
-            raise Exception(f"Failed to update {member}'s permission.")
-
-    def get_members(self) -> List[dict]:
-        """
-        Get list of project members.
-
-        Returns
-        -------
-        member_list : list
-            list of each member information
-            [
-                {
-                    "UserID": String,
-                    "UserRole": String,
-                    "CreatedTime": String of unix time
-                },
-                ...
-            ]
-
-        Raises
-        ------
-        Exception
-            raises if something went wrong with request to server
-        """
-        url = (
-            f"{BASE_API_ENDPOINT}/project/{self.project_uid}/member?user={self.user_id}"
-        )
-        res = requests.get(url, headers=HEADER)
-
-        if res.status_code == 200:
-            member_list = res.json()["Members"]
-            return member_list
-        else:
-            raise Exception("Failed to get project members.")
-
-    def remove_member(self, member: Union[str, List[str]]) -> None:
-        """
-        Remove project member.
-
-        Parameters
-        ----------
-        member : list or str
-            the target member for removing
-
-        Raises
-        ------
-        Exception
-            raises if something went wrong on removing request to server
-        """
-        if isinstance(member, str):
-            member = [member]
-
-        for m in member:
-            url = f"{BASE_API_ENDPOINT}/project/{self.project_uid}/member/{m}?user={self.user_id}"
-            res = requests.delete(url, headers=HEADER)
-
-            if res.status_code != 200:
-                raise Exception(f"Failed to remove {m} from {self.project_name}")
-
-    def __summarize_attributes(self) -> dict:
-        """
-        Remove project member.
-
-        Returns
-        -------
-        attrs : dict
-            dict of summarized attrs
-            {'key': {'LowerValue': 'LowerValue',
-                'UpperValue': 'EditorList',
-                'ValueType': 'Creator',
-                'RecordedCount': 'ValueHash'},
-                'body,weight': {'LowerValue': 'LowerValue',
-                'UpperValue': 'EditorList',
-                'ValueType': 'Creator',
-                'RecordedCount': 'ValueHash'},
-                'height,pet': {'LowerValue': 'LowerValue',
-                'UpperValue': 'EditorList',
-                'ValueType': 'Creator',
-                'RecordedCount': 'ValueHash'},
-                'pet,weight': {'LowerValue': 'LowerValue',
-                'UpperValue': 'EditorList',
-                'ValueType': 'Creator',
-                'RecordedCount': 'ValueHash'}}
-        """
-        attr_list = self.get_metadata_summary()
-        key_response = {}
-        for attr in attr_list:
-            if attr["KeyHash"] in key_response:
-                key_response[attr["KeyHash"]].append(attr["KeyName"])
-            else:
-                key_response[attr["KeyHash"]] = [attr["KeyName"]]
-
-        key_name_to_hash = {}
-        for key_hash, key_names in key_response.items():
-            created_keys = []
-            count = 0
-            for key_name in key_names:
-                if key_name.startswith("BASE:"):
-                    created_keys.append(key_name)
-                else:
-                    count += 1
-            if created_keys and count > 0:
-                for created_key in created_keys:
-                    key_names.remove(created_key)
-            for key_name in key_names:
-                if key_name in key_name_to_hash:
-                    key_name_to_hash[key_name].add(key_hash)
-                else:
-                    key_name_to_hash[key_name] = {key_hash}
-
-        attrs = {}
-        for key_hash, key_names in key_response.items():
-            cache = []
-            for key_name in key_names:
-                if len(key_name_to_hash[key_name]) == 1:
-                    attr = [i for i in attr_list if i["KeyHash"] == key_hash][0]
-                    attrs[key_name] = {
-                        "LowerValue": attr["LowerValue"],
-                        "UpperValue": attr["UpperValue"],
-                        "ValueType": attr["ValueType"],
-                        "RecordedCount": attr["RecordedCount"],
-                    }
-
-                else:
-                    pre_cache = []
-                    for c in cache:
-                        candidates = key_name_to_hash[key_name].copy()
-                        pre_length = len(candidates)
-                        for k in c:
-                            candidates &= key_name_to_hash[k]
-                        if len(candidates) == 1:
-                            attr = [i for i in attr_list if i["KeyHash"] == key_hash][0]
-                            attrs[",".join(sorted(c | {key_name}))] = {
-                                "LowerValue": attr["LowerValue"],
-                                "UpperValue": attr["UpperValue"],
-                                "ValueType": attr["ValueType"],
-                                "RecordedCount": attr["RecordedCount"],
-                            }
-
-                        elif len(candidates) == pre_length:
-                            continue
-                        else:
-                            pre_cache.append(c | {key_name})
-                    pre_cache.append({key_name})
-                    cache = pre_cache
-        return attrs
-
-
-def summarize_keys_information(metadata_summary: List[dict]) -> dict:
-    """
-    Summarize information of keys on project for printing.
-
-    Parameters
-    ----------
-    metadata_summary : list
-        output of base.Project().get_metadata_summary() method
-        it is raw output of MetaKeyTable on DynamoDB
-        so some records will have a same KeyHash (separated)
-        [
-            {
-                "KeyHash": String,
-                "KeyName": String,
-                "ValueHash": String,
-                "ValueType": String,
-                "RecordedCount": Integer,
-                "UpperValue": String,
-                "LowerValue": String,
-                "CreatedTime": String of unix time,
-                "LastModifiedTime": String of unix time,
-                "Creator": String,
-                "LastEditor": String,
-                "EditerList": List of String
-            },
-            ...
-        ]
-
-    Returns
-    -------
-    summary_for_print : dict
-        summarized key information for printing
-        {
-            "MaxRecordedCount": Integer,
-            "UniqueKeyCount": Integer,
-            "MaxCharCount": {
-                "KEY NAME": Integer,
-                "VALUE RANGE": Integer,
-                "VALUE TYPE": Integer,
-                "RECORDED COUNT": Integer
-            },
-            "Keys": [
-                (
-                    KeyName: String,
-                    ValueRange: String,
-                    ValueType: String,
-                    RecordedCount: String
-                )
-            ]
-        }
-    """
-    keyhash_to_summary = {}
-    for key_record in metadata_summary:
-        key_hash = key_record["KeyHash"]
-        if key_hash in keyhash_to_summary:
-            keyhash_to_summary[key_hash]["KeyName"].add(key_record["KeyName"])
-            value_type = key_record["ValueType"]
-            if value_type in keyhash_to_summary[key_hash]["ValueType"]:
-                keyhash_to_summary[key_hash]["ValueType"][value_type].add(
-                    "'{}'".format(key_record["KeyName"])
-                )
-            else:
-                keyhash_to_summary[key_hash]["ValueType"][value_type] = {
-                    "'{}'".format(key_record["KeyName"])
-                }
-        else:
-            keyhash_to_summary[key_hash] = {
-                "KeyName": {key_record["KeyName"]},
-                "LowerValue": key_record["LowerValue"],
-                "UpperValue": key_record["UpperValue"],
-                "ValueType": {
-                    key_record["ValueType"]: {"'{}'".format(key_record["KeyName"])}
-                },
-                "RecordedCount": key_record["RecordedCount"],
-            }
-
-    recorded_count_list = []
-    char_count = {
-        "KEY NAME": [8],  # length of "KEY NAME"
-        "VALUE RANGE": [11],  # length of "VALUE RANGE"
-        "VALUE TYPE": [10],  # length of "VALUE TYPE"
-        "RECORDED COUNT": [14],  # length of "RECORDED COUNT"
-    }
-    summary_list = [("KEY NAME", "VALUE RANGE", "VALUE TYPE", "RECORDED COUNT")]
-    for key_summary in keyhash_to_summary.values():
-        key_name_summary = ",".join(
-            sorted([f"'{name}'" for name in key_summary["KeyName"]])
-        )
-        value_range_summary = (
-            f'{key_summary["LowerValue"]} ~ {key_summary["UpperValue"]}'
-        )
-        value_type_summary = ", ".join(
-            [
-                f"{vtype}({','.join(list(name_list))})"
-                for vtype, name_list in key_summary["ValueType"].items()
-            ]
-        )
-
-        summary = (
-            key_name_summary,
-            value_range_summary,
-            value_type_summary,
-            str(key_summary["RecordedCount"]),
-        )
-        summary_list.append(summary)
-
-        char_count["KEY NAME"].append(len(key_name_summary))
-        char_count["VALUE RANGE"].append(len(value_range_summary))
-        char_count["VALUE TYPE"].append(len(value_type_summary))
-        char_count["RECORDED COUNT"].append(len(str(key_summary["RecordedCount"])))
-
-        recorded_count_list.append(key_summary["RecordedCount"])
-
-    summary_for_print = {
-        "MaxRecordedCount": max(recorded_count_list) if recorded_count_list else 0,
-        "UniqueKeyCount": len(summary_list) - 1,
-        "MaxCharCount": {
-            "KEY NAME": max(char_count["KEY NAME"]),
-            "VALUE RANGE": max(char_count["VALUE RANGE"]),
-            "VALUE TYPE": max(char_count["VALUE TYPE"]),
-            "RECORDED COUNT": max(char_count["RECORDED COUNT"]),
-        },
-        "Keys": summary_list,
-    }
-
-    return summary_for_print
-
-
-def summarize_parsed_table(table: List[dict]) -> str:
-    """
-    Summarize information of extracted table from external file for printing.
-
-    Parameters
-    ----------
-    tables : list
-        list of data extracted from external-file
-
-    Returns
-    -------
-
-    summary_for_print : str
-        summarized table information
-    """
-
-    def select_vtype(vtype_list: list) -> str:
-        if "str" in vtype_list:
-            return "str"
-        elif "float" in vtype_list:
-            return "float"
-        elif "int" in vtype_list:
-            return "int"
-        elif "bool" in vtype_list:
-            return "bool"
-        else:
-            return "None"
-
-    dic = {}
-    for data in table:
-        for k, v in data.items():
-            if dic.get(k):
-                dic[k].append(v)
-            else:
-                dic[k] = [v]
-
-    table_summary = {}
-    for k in dic.keys():
-        unique_value = sorted(set(dic[k]))
-        key_summary = {
-            "UpperValue": unique_value[-1],
-            "LowerValue": unique_value[0],
-            "ValueType": select_vtype(
-                list(set(vt.__class__.__name__ for vt in unique_value))
-            ),
-            "RecordedCount": len(dic[k]),
-        }
-        table_summary[k] = key_summary
-
-    char_count = {
-        "KEY NAME": [8],  # length of "KEY NAME"
-        "VALUE RANGE": [11],  # length of "VALUE RANGE"
-        "VALUE TYPE": [10],  # length of "VALUE TYPE"
-        "RECORDED COUNT": [14],  # length of "RECORDED COUNT"
-    }
-    summary_list = [("KEY NAME", "VALUE RANGE", "VALUE TYPE", "RECORDED COUNT")]
-    for key_name, key_summary in table_summary.items():
-        value_range_summary = (
-            f'{key_summary["LowerValue"]} ~ {key_summary["UpperValue"]}'
-        )
-        value_type_summary = f"{key_summary['ValueType']}('{key_name}')"
-        summary = (
-            f"'{key_name}'",
-            value_range_summary,
-            value_type_summary,
-            str(key_summary["RecordedCount"]),
-        )
-        summary_list.append(summary)
-        char_count["KEY NAME"].append(len(f"'{key_name}'"))
-        char_count["VALUE RANGE"].append(len(value_range_summary))
-        char_count["VALUE TYPE"].append(len(value_type_summary))
-        char_count["RECORDED COUNT"].append(len(str(key_summary["RecordedCount"])))
-
-    max_len_list = [max(char_count[column]) for column in summary_list[0]]
-    summary_for_print = "\n".join(
-        "  ".join(
-            [
-                content + " " * (length - len(content))
-                for content, length in zip(row, max_len_list)
-            ]
-        )
-        for row in summary_list
-    )
-    return summary_for_print
-
-
-if __name__ == "__main__":
-    pass
+# -*- coding: utf-8 -*-
+
+# Copyright 2022 Adansons Inc.
+# Please contact engineer@adansons.co.jp
+import os
+import json
+import ruamel.yaml
+import glob
+import math
+import base64
+import requests
+from typing import Optional, List, Union
+import time
+from concurrent.futures import ThreadPoolExecutor
+import pandas as pd
+from colorama import Fore, init
+
+from base.files import Files
+from base.spinner import Spinner
+from base.parser import Parser
+from base.hash import calc_file_hash
+from base.config import (
+    get_user_id,
+    get_access_key,
+    get_project_uid,
+    check_project_exists,
+    register_project_uid,
+    delete_project_config,
+    BASE_API_ENDPOINT,
+)
+
+# colorama settings
+init(autoreset=True)
+
+HEADER = {"Content-Type": "application/json"}
+CONFIG_FILE = os.path.join(os.path.expanduser("~"), ".base", "projects")
+LINKER_DIR = os.path.join(os.path.expanduser("~"), ".base", "linker")
+
+
+def create_project(user_id: str, project_name: str, private: bool = True) -> str:
+    """
+    Create new project.
+
+    Parameters
+    ----------
+    user_id : str
+        registerd user id
+    project_name : str
+        project name wich you want to create
+    private : bool, default True
+        whether to publish the project or not
+
+    Returns
+    -------
+    project_uid : str
+        project unique hash
+
+    Raises
+    ------
+    Exception
+        raises if something went wrong on request to server
+    """
+    if check_project_exists(user_id, project_name):
+        raise ValueError(f"Project {project_name} is already exists.")
+
+    project_info = {"ProjectName": project_name, "PrivateProject": int(private)}
+    access_key = get_access_key()
+    HEADER.update({"x-api-key": access_key})
+    res = requests.post(
+        f"{BASE_API_ENDPOINT}/projects?user={user_id}",
+        json.dumps(project_info),
+        headers=HEADER,
+    )
+    if res.status_code == 200:
+        project_uid = res.json()["ProjectUid"]
+        register_project_uid(user_id, project_name, project_uid)
+        return project_uid
+    else:
+        raise Exception(f"{res.status_code} : Something went wrong")
+
+
+def get_projects(user_id: str, archived: bool = False) -> List[dict]:
+    """
+    Get list of projects.
+
+    Parameters
+    ----------
+    user_id : str
+        registerd user id
+    private : bool, default True
+        whether to publish the project or not
+
+    Returns
+    -------
+    project_list : list
+        list of project name you have
+
+    Raises
+    ------
+    Exception
+        raises if something went wrong on request to server
+    """
+    access_key = get_access_key()
+    HEADER.update({"x-api-key": access_key})
+    url = f"{BASE_API_ENDPOINT}/projects?user={user_id}"
+    if archived:
+        url += "&archived=1"
+    res = requests.get(url, headers=HEADER)
+    if res.status_code == 200:
+        project_list = res.json()["Projects"]
+        return project_list
+    else:
+        raise Exception(f"{res.status_code} : Something went wrong")
+
+
+def archive_project(user_id: str, project_name: str):
+    """
+    Archive project.
+
+    Parameters
+    ----------
+    user_id : str
+        registerd user id
+    project_name : str
+        project name you want to archive
+
+    Raises
+    ------
+    Exception
+        raises if something went wrong on request to server
+    """
+    access_key = get_access_key()
+    HEADER.update({"x-api-key": access_key})
+    project_uid = get_project_uid(user_id, project_name)
+    url = f"{BASE_API_ENDPOINT}/project/{project_uid}?user={user_id}"
+    res = requests.delete(url, headers=HEADER)
+
+    if res.status_code != 200:
+        raise Exception(f"{res.status_code} : Something went wrong")
+
+
+def delete_project(user_id: str, project_name: str):
+    """
+    Delete project.
+
+    Parameters
+    ----------
+    user_id : str
+        registerd user id
+    project_name : str
+        archived project name you want to delete
+
+    Raises
+    ------
+    Exception
+        raises if something went wrong on request to server
+    """
+    access_key = get_access_key()
+    HEADER.update({"x-api-key": access_key})
+    project_uid = get_project_uid(user_id, project_name)
+    url = f"{BASE_API_ENDPOINT}/project/{project_uid}/confirm?user={user_id}"
+    res = requests.delete(url, headers=HEADER)
+
+    if res.status_code == 200:
+        delete_project_config(user_id, project_name)
+    else:
+        raise Exception(f"{res.status_code} : Something went wrong")
+
+
+class Project:
+    """
+    Project class
+
+    Attributes
+    ----------
+    project_name : str
+        Registerd project name
+    user_id : str
+        registerd user id
+    project_uid : str
+        project unique hash
+    """
+
+    def __init__(self, project_name: str) -> None:
+        """
+        Parameters
+        ----------
+        project_name : str
+            Registerd project name
+        """
+        access_key = get_access_key()
+        HEADER.update({"x-api-key": access_key})
+
+        self.project_name = project_name
+        self.user_id = get_user_id()
+        self.project_uid = get_project_uid(self.user_id, project_name)
+        self.attrs = self.__summarize_attributes()
+
+    def files(
+        self,
+        conditions: Optional[str] = None,
+        query: List[str] = [],
+        sort_key: Optional[str] = None,
+    ) -> Files:
+        """
+        Generate Files clase instance.
+
+        Parameters
+        ----------
+        conditions : str, default None
+            value of the condition to search for files
+        query : list of str, default []
+            conditional expression of key and value to search for files
+        sort_key : str, default None
+            key to sort files
+
+        Returns
+        -------
+        files : Files class instance
+        """
+        files = Files(
+            self.project_name,
+            conditions=conditions,
+            query=query,
+            sort_key=sort_key,
+        )
+        return files
+
+    def add_datafile(
+        self,
+        file_path: str,
+        attributes: dict,
+    ) -> None:
+        """
+        Import meta data of one file.
+
+        1. Calculate the file hash.
+        2. Create meta data record with the file hash, attributes, and parsed path data.
+        3. Add that record into project database table.
+        [record]
+        {
+            "FileHash": String,
+            "MetaKey1": ...,
+            ...
+        }
+
+        Parameters
+        ----------
+        file_path : str
+            the file path
+        attributes : dict
+            meta data of the specified file
+
+        Raises
+        ------
+        Exception
+            raises if something went wrong on uploading request to server
+        """
+        meta_data = {}
+        hash_dict = {}
+
+        # calculation hash value and update meta data dictionary
+        hash_value = calc_file_hash(file_path)
+        meta_data["FileHash"] = hash_value
+        hash_dict[hash_value] = (
+            os.path.abspath(file_path).replace(os.sep, "/").replace("/", os.sep)
+        )
+        meta_data.update(attributes)
+
+        # create local datafile linker
+        linked_hash_location = os.path.join(
+            LINKER_DIR, self.project_uid, "linked_hash.json"
+        )
+        os.makedirs(os.path.dirname(linked_hash_location), exist_ok=True)
+
+        if os.path.exists(linked_hash_location):
+            with open(linked_hash_location, "r", encoding="utf-8") as f:
+                exist_hash_dict = json.loads(f.read())
+                exist_hash_dict.update(hash_dict)
+        else:
+            exist_hash_dict = hash_dict
+
+        with open(linked_hash_location, "w", encoding="utf-8") as f:
+            json.dump(exist_hash_dict, f, ensure_ascii=False, indent=4)
+
+        # upload into database
+        item = {"Items": [meta_data]}
+        url = f"{BASE_API_ENDPOINT}/project/{self.project_uid}?user={self.user_id}"
+        res = requests.post(url, json.dumps(item), headers=HEADER)
+
+        if res.status_code != 200:
+            raise Exception("Failed to upload meta data.")
+
+    def add_datafiles(
+        self,
+        dir_path: str,
+        extension: str,
+        attributes: dict = {},
+        parsing_rule: Optional[str] = None,
+        detail_parsing_rule: Optional[str] = None,
+    ) -> int:
+        """
+        Import meta data related with datafile paths.
+
+        1. Calculate the file hash.
+        2. Parse the file path with `parsing-rule`.
+        3. Create meta data records with the file hash, attributes, and parsed path data.
+        4. Add that records into project database table.
+        [record]
+        {
+            "FileHash": String,
+            "MetaKey1": ...,
+            ...
+        }
+
+        Parameters
+        ----------
+        dir_path : str
+            the root directory path for datafiles
+        extension : str
+            the extension of datafiles
+        attributes : dict (default {})
+            the extra meta data (attributes) combined with whole datafiles
+        parsing_rule : str (default None)
+            the rule for extracting meta data from datafile path
+            ex.) {_}/{disease}/{patient-id}-{part}-{iteration}.png
+        detail_parsing_rule : str (default None)
+            detail information about parsing rule
+            ex.) {_}/{CancerA}/{1-123}-{1}-{100}.png
+
+        Returns
+        -------
+        file_num : int
+            number of imported datafiles
+
+        Raises
+        ------
+        ValueError
+            raises if invalid parsing rule was specified
+        Exception
+            raises if something went wrong on uploading request to server
+        """
+        if extension[0] == ".":
+            extension = extension[1:]
+        files = glob.glob(
+            os.path.join(dir_path, "**", f"*.{extension}"), recursive=True
+        )
+        data_list = []
+        hash_dict = {}
+
+        parser = None
+        if parsing_rule is not None:
+            parser = Parser(parsing_rule)
+            if detail_parsing_rule is not None:
+                parser.update_rule(detail_parsing_rule)
+            if not parser.validate_parsing_rule():
+                raise Exception(
+                    f"This parsing rule is not valid.\n\
+Make sure that the key is enclosed with `{{}}` in the parsing_rule."
+                )
+            if not parser.is_path_parsable(
+                files[0].split(dir_path)[-1].replace(os.sep, "/")
+            ):
+                raise ValueError(
+                    "Failed to parse path with specified rule. tell me detail parsing rule."
+                )
+
+        def calc_hash(file):
+            meta_data = {}
+
+            # calculation hash value and update meta data dictionary
+            hash_value = calc_file_hash(file)
+            meta_data["FileHash"] = hash_value
+            hash_dict[hash_value] = (
+                os.path.abspath(file).replace(os.sep, "/").replace("/", os.sep)
+            )
+            meta_data.update(attributes)
+
+            if parser is not None:
+                meta_data_from_path = parser(
+                    file.split(dir_path)[-1].replace(os.sep, "/")
+                )
+                meta_data.update(meta_data_from_path)
+
+            data_list.append(meta_data)
+
+        with Spinner(
+            text="Calculating filehashs...", etext="Calculating filehashs... Done."
+        ), ThreadPoolExecutor(max_workers=2) as executor:
+            for file in files:
+                executor.submit(calc_hash, file)
+
+        # create local datafile linker
+        linked_hash_location = os.path.join(
+            LINKER_DIR, self.project_uid, "linked_hash.json"
+        )
+        os.makedirs(os.path.dirname(linked_hash_location), exist_ok=True)
+
+        if os.path.exists(linked_hash_location):
+            with open(linked_hash_location, "r", encoding="utf-8") as f:
+                exist_hash_dict = json.loads(f.read())
+                exist_hash_dict.update(hash_dict)
+        else:
+            exist_hash_dict = hash_dict
+
+        with open(linked_hash_location, "w", encoding="utf-8") as f:
+            json.dump(exist_hash_dict, f, ensure_ascii=False, indent=4)
+
+        # divide and upload into database
+        limit_record_size = 10000
+        split_count = math.ceil(len(data_list) / limit_record_size)
+        split_data_num = math.ceil(len(data_list) / split_count)
+        file_num = len(data_list)
+
+        lap_time = []
+        for s in range(split_count):
+            mean_lap_time = 25 if not lap_time else sum(lap_time) // len(lap_time)
+            minute = (split_count - s) * mean_lap_time // 60
+            second = (split_count - s) * mean_lap_time % 60
+            text = f"{s*10000}/{file_num}, estimated time: {minute}m {second}s"
+
+            items = {"Items": data_list[s * split_data_num : (s + 1) * split_data_num]}
+            url = f"{BASE_API_ENDPOINT}/project/{self.project_uid}?user={self.user_id}"
+
+            start = time.time()
+            etext = (
+                "Uploading data... Done." if len(lap_time) == split_count - 1 else ""
+            )
+            with Spinner(text=f"Uploading data... {text}", etext=etext):
+                res = requests.post(url, json.dumps(items), headers=HEADER)
+                if res.status_code != 200:
+                    raise Exception("Failed to upload meta data.")
+
+            end = time.time()
+            lap_time.append(int(end - start))
+
+        return file_num
+
+    def extract_metafile(
+        self,
+        file_path: str,
+        attributes: dict = {},
+        verbose: int = 2,
+    ):
+        """
+        Extract meta data from external file.
+
+        Parameters
+        ----------
+        file_path : str
+            the external file path
+        attributes : dict (default {})
+            the extra meta data (attributes) combined with whole datafiles
+        verbose : int (default 2)
+            if verbose==2, show detail of each action result
+            if verbose==1, show summary of each action result
+
+        Returns
+        -------
+        tables: list
+            list of data extracted from external-file
+
+        Raises
+        ------
+        ValueError
+            raises if specified external file is not csv or excel file
+        Exception
+            raises if something went wrong on uploading request to server
+        """
+        _, ext = os.path.splitext(file_path)
+        tmp_file_path = os.path.join(
+            os.path.dirname(file_path), f"tmp_{os.path.basename(file_path)}"
+        )
+        if ext.lower() == ".csv":
+            df = pd.read_csv(file_path, header=0)
+            if "FilePath" in df:
+                linked_hash_location = os.path.join(
+                    LINKER_DIR, self.project_uid, "linked_hash.json"
+                )
+                with open(linked_hash_location, "r", encoding="utf-8") as f:
+                    exist_hash_dict = json.loads(f.read())
+                path_to_hash = {v: k for k, v in exist_hash_dict.items()}
+                df["FileHash"] = df["FilePath"].apply(lambda x: path_to_hash[x])
+                del df["FilePath"]
+                df.to_csv(tmp_file_path, encoding="utf-8", index=False)
+            else:
+                tmp_file_path = file_path
+        elif ext.lower() == ".xlsx":
+            tmp_file_path = file_path
+        else:
+            raise ValueError(
+                f"{ext} file is not supported. Currently only suports csv or xlsx file."
+            )
+
+        with open(tmp_file_path, "rb") as f:
+            data = f.read()
+
+        if tmp_file_path != file_path:
+            os.remove(tmp_file_path)
+
+        data = base64.b64encode(data).decode()
+        item = {"Items": data}
+        item["is_csv"] = 1 if ext == ".csv" else 0
+        item["common_keyvalue"] = attributes
+
+        with Spinner("extracting tables...", overwrite=False):
+            _, ext = os.path.splitext(file_path)
+            if ext.lower() not in [".csv", ".xlsx"]:
+                raise ValueError(
+                    f"{ext} file is not supported. Currently only suports csv or xlsx file."
+                )
+
+            with open(file_path, "rb") as f:
+                data = f.read()
+
+            data = base64.b64encode(data).decode()
+            item = {"Items": data}
+            item["is_csv"] = 1 if ext == ".csv" else 0
+            item["common_keyvalue"] = attributes
+
+            # extract and parse external file
+            url = f"{BASE_API_ENDPOINT}/project/{self.project_uid}/meta_file?user={self.user_id}"
+            res = requests.post(url, json.dumps(item), headers=HEADER)
+            if res.status_code != 200:
+                raise Exception("Failed to extract and parse external file.")
+
+            s3_presigned_url = res.json()["URL"]
+            res = requests.get(s3_presigned_url)
+            tables = res.json()["Items"]
+
+        if verbose != 0:
+            print(f"{len(tables)} tables found! ({file_path})\n")
+        if verbose == 2:
+            for i, table in enumerate(tables, 1):
+                print(f"===== New Table{i} =====\n{summarize_parsed_table(table)}\n")
+        return tables
+
+    def estimate_join_rule(
+        self,
+        tables: Optional[list] = None,
+        file_path: Optional[str] = None,
+        verbose: int = 2,
+    ):
+        """
+        Estimate join rule from external file and existing table.
+
+        Parameters
+        ----------
+        tables : list
+            list of data extracted from external-file
+        file_path : str
+            the external file path
+        verbose : bool (default True)
+            if verbose==2, show detail of each action result
+            if verbose==1, show summary of each action result
+
+        Raises
+        ------
+        ValueError
+            raises if specified external file is not csv or excel file
+        Exception
+            raises if something went wrong on uploading request to server
+        """
+        if not (tables or file_path):
+            raise ValueError("You have to specify 'tables' or 'file_path'.")
+
+        if tables is None:
+            tables = []
+            _, ext = os.path.splitext(file_path)
+            if ext.lower() not in [".csv", ".xlsx"]:
+                raise ValueError(
+                    f"{ext} file is not supported. Currently only suports csv or xlsx file."
+                )
+            try:
+                with open(file_path, "r", encoding="utf-8") as f:
+                    csv_data = f.read()
+                key = csv_data.split("\n")[0].split(",")
+                values = csv_data.split("\n")[1:]
+                table = []
+                for value in values:
+                    table.append({key[i]: v for i, v in enumerate(value.split(","))})
+                tables.append(table)
+            except:
+                if verbose != 0:
+                    print(
+                        "Specified file looks like messy. Base will extract tables from it."
+                    )
+                extracted_tables = self.extract_metafile(file_path=file_path, verbose=1)
+                tables += extracted_tables
+
+        with Spinner("now estimating the rule for table joining...", overwrite=False):
+            join_rules = []
+            for table in tables:
+                url = f"{BASE_API_ENDPOINT}/project/{self.project_uid}?user={self.user_id}"
+                payload = {"Items": table}
+                res = requests.put(url, json.dumps(payload), headers=HEADER)
+                if res.status_code != 200:
+                    raise Exception("Failed to estimate the joining rule")
+
+                join_rule = res.json()["UpdateRule"]
+                join_rules.append(json.dumps(join_rule, ensure_ascii=False))
+
+        if verbose != 0:
+            print(f"{len(join_rules)} table joining rule was estimated! ({file_path})")
+        if verbose == 2:
+            for i, join_rule in enumerate(join_rules):
+                print(f"\nRule no.{i+1}")
+                for new_key, exist_key in json.loads(join_rule).items():
+                    if exist_key:
+                        print(
+                            f"\tkey '{new_key}'\t->\tconnected to '{exist_key}' key on exist table"
+                        )
+                    else:
+                        print(f"\tkey '{new_key}'\t->\tnewly added")
+                print(f"\nTable {i+1} sample record:\n\t{tables[i-1][0]}\n")
+
+        return join_rules
+
+    def add_metafile(
+        self,
+        file_path: Optional[tuple] = None,
+        attributes: dict = {},
+        join_rule: dict = {},
+        auto: bool = False,
+        join_rule_path: str = None,
+        verbose: int = 1,
+    ) -> None:
+        """
+        Import meta data from external file.
+
+        Parameters
+        ----------
+        file_path : str
+            the external file path
+        attributes : dict (default {})
+            the extra meta data (attributes) combined with whole datafiles
+        join_rule : dict (default {})
+            the rule for table joining
+            {
+                "New table key 1": "Exist table key 1", <- if you have same key on new and exist tables
+                "New table key 2": "ADD:" + "Exist table key 2", <- if you have new value on exist key
+                "New table key 3": None <- if you have new key
+            }
+        auto : bool (default False)
+            if True, skip to get confirmation
+        verbose : bool (default True)
+            if True, show detail of each action result
+            if you turn off auto mode, you will always get detail for confirmation
+
+        Raises
+        ------
+        ValueError
+            raises if specified external file is not csv or excel file or invalid YML file specified as join_rule_path
+        Exception
+            raises if something went wrong on uploading request to server
+        """
+        if join_rule_path:
+            try:
+                with open(join_rule_path, "r", encoding="utf-8") as yf:
+                    join_rules = ruamel.yaml.safe_load(yf)["Body"]
+                file_path = [rule["FilePath"] for rule in list(join_rules.values())]
+                file_path = sorted(set(file_path), key=file_path.index)
+            except:
+                raise ValueError("Invalid YAML file. Unable to read FilePath.")
+
+        tables = []
+        tables_from_path = []
+        for path in file_path:
+            # extract table from meta file
+            tables_ = self.extract_metafile(
+                file_path=path, attributes=attributes, verbose=verbose
+            )
+            tables_from_path += [path] * len(tables_)
+            tables += tables_
+
+        # get update_rule for each table
+        if not (join_rule or join_rule_path):
+            join_rules = self.estimate_join_rule(tables=tables, verbose=0)
+            table_rule_pair = {}
+            for table, join_rule in zip(tables, join_rules):
+                if join_rule in table_rule_pair:
+                    table_rule_pair[join_rule].append(table)
+                else:
+                    table_rule_pair[join_rule] = [table]
+        elif join_rule:
+            if len(tables) != 1:
+                raise ValueError(
+                    "You can use join_rule option when you have only 1 table on external file."
+                )
+            table_rule_pair = {json.dumps(join_rule, ensure_ascii=False): tables}
+        elif join_rule_path:
+            try:
+                with open(join_rule_path, "r", encoding="utf-8") as yf:
+                    join_rules = ruamel.yaml.safe_load(yf)["Body"]
+
+                join_rules = [
+                    json.dumps(rule["JoinRules"], ensure_ascii=False)
+                    for rule in list(join_rules.values())
+                ]
+                table_rule_pair = {}
+                for table, join_rule in zip(tables, join_rules):
+                    if join_rule in table_rule_pair:
+                        table_rule_pair[join_rule].append(table)
+                    else:
+                        table_rule_pair[join_rule] = [table]
+            except:
+                raise ValueError("Invalid YAML file.Unable to read JoinRules.")
+
+        if verbose == 1:
+            print(f"{len(table_rule_pair)} table joining rule was estimated!\n")
+            print("Below table joining rule will be applied...\n\n")
+            for i, update_rule in enumerate(list(table_rule_pair.keys())):
+                print(f"Rule no.{i+1}\n")
+                for new_key, exist_key in json.loads(update_rule).items():
+                    if exist_key:
+                        print(
+                            f"\tkey '{new_key}'\t->\tconnected to '{exist_key}' key on exist table"
+                        )
+                    else:
+                        print(f"\tkey '{new_key}'\t->\tnewly added")
+                tables = table_rule_pair[update_rule]
+                print(f"\n{len(tables)} tables will be applied")
+                for j, table in enumerate(tables):
+                    print(f"Table {j+1} sample record:\n\t{table[0]}")
+        if not auto:
+            print(
+                "\nDo you want to perform table join?\n\tBase will join tables with that rule described above.\n"
+            )
+            print("\t'y' will be accepted to approve.\n")
+            if not join_rule_path:
+                print(
+                    "\tIf you need to modify it, please enter 'm'\n\t\tDefinition YML file with estimated table join rules will be downloaded, then you can modify it and apply the new join rule."
+                )
+            approved = input("\tEnter a value: ")
+        else:
+            approved = "y"
+
+        # update records
+        if approved == "y":
+            for update_rule, tables in table_rule_pair.items():
+                update_rule = json.loads(update_rule)
+                update_rule_for_add = {}
+                for key, value in update_rule.items():
+                    if value:
+                        update_rule_for_add[key] = value
+                    else:
+                        update_rule_for_add[key] = f"ADD:{key}"
+                url = f"{BASE_API_ENDPOINT}/project/{self.project_uid}/files?user={self.user_id}"
+
+                with Spinner(
+                    text="Joining tables...",
+                    etext=f"{len(tables)} tables have been joined!",
+                ):
+                    for i, table in enumerate(tables):
+                        if i == 0:
+                            payload = {"Items": table, "UpdateRule": update_rule}
+                        else:
+                            payload = {
+                                "Items": table,
+                                "UpdateRule": update_rule_for_add,
+                            }
+                        try:
+                            res = requests.get(
+                                url=url,
+                                data=json.dumps(payload),
+                                headers=HEADER,
+                                timeout=20,
+                            )
+                        except:
+                            is_completed = False
+                            while not is_completed:
+                                res = requests.get(
+                                    url=f"{BASE_API_ENDPOINT}/project/{self.project_uid}/tables/status/contents?user={self.user_id}",
+                                    headers=HEADER,
+                                )
+                                if res.status_code != 200:
+                                    raise Exception(
+                                        "Something went wrong. Please try again."
+                                    )
+                                status = res.json()["ContensStatus"]
+                                if status == "Updating":
+                                    time.sleep(2)
+                                elif status == "Available":
+                                    is_completed = True
+                                else:  # Failure
+                                    raise Exception("Failed to join the tables")
+
+        elif approved == "m" and (not join_rule_path):
+            join_rules_info = {
+                "RequestedTime": time.time(),
+                "ProjectName": self.project_name,
+                "Body": {},
+            }
+            for i, rule in enumerate(join_rules, 1):
+                join_rules_info["Body"][f"Table{i}"] = {
+                    "FilePath": os.path.abspath(tables_from_path[i - 1]),
+                    "JoinRules": json.loads(rule),
+                }
+
+            yaml_str = ruamel.yaml.round_trip_dump(
+                join_rules_info, default_flow_style=False
+            )
+            yaml_str += """\n# [Description]
+                        \n# By modifying the Body/Table/JoinRules section, you can define a new join rule.
+                        \n# Fundamentally, this section consists of Key-Value Pairs. 
+                        \n# Key is the key name from the new table. Value is the key name from the existing table.\n
+                        \n# "New table key 1": "Exist table key 1", <- if you have same key on new and exist tables
+                        \n# "New table key 2": "ADD:" + "Exist table key 2", <- if you have new value on exist key
+                        \n# "New table key 3":   , <- if you have new key, no need to specify anything\n
+                        \n# [Example]
+                        \n#  JoinRules:
+                        \n#   first_name: name
+                        \n#   age: ADD:Age
+                        \n#   height:\n
+                        \n# The Key-Value above defines 3 join-rules. 
+                        \n# 1. "first_name: name" means to join the new key named "first_name" with the existing key named "name".
+                        \n#    If you have same key on the new and the existing tables, write like this.
+                        \n# 2. "age: ADD:Age" means to add new values of the new key named 'age' on the existing key named 'Age'.
+                        \n#    If you have new value on the existing key, write like this.
+                        \n# 3. "height: " means to add the key named "height" as a new key.
+                        \n#    If the new key is not in the existing table, write like this."""
+
+            yaml = ruamel.yaml.YAML()
+            yaml.default_flow_style = True
+            yaml_str = yaml.load(yaml_str)
+            file_name = f"joinrule_definition_{self.project_name}.yml"
+            file_count = 1
+            while True:
+                if os.path.exists(file_name):
+                    file_name = (
+                        f"joinrule_definition_{self.project_name} ({file_count}).yml"
+                    )
+                    file_count += 1
+                else:
+                    break
+            with open(file_name, "w", encoding="utf-8") as yf:
+                yaml.dump(yaml_str, yf)
+
+            print(
+                Fore.BLUE
+                + f"\nDownloaded a YAML file '{file_name}' in current directory.\n"
+                f"Key information for the new table and the existing table is as follows.\n\n"
+            )
+            for i, table in enumerate(tables, 1):
+                print(f"===== New Table{i} =====\n{summarize_parsed_table(table)}\n")
+
+            print(f"===== Existing Table =====")
+            summary_for_print = summarize_keys_information(self.get_metadata_summary())
+            max_len_list = [
+                summary_for_print["MaxCharCount"][column]
+                for column in summary_for_print["Keys"][0]
+            ]
+            for row in summary_for_print["Keys"]:
+                print(
+                    "  ".join(
+                        [
+                            content + " " * (length - len(content))
+                            for content, length in zip(row, max_len_list)
+                        ]
+                    )
+                )
+
+            attr_str = ""
+            if attributes:
+                for attr in list(attributes.items()):
+                    attr_str += " --additional " + ":".join(attr)
+
+            print(
+                Fore.BLUE + f"\nYou can apply the new join-rule according to 2 steps.\n"
+                f"1. Modify the file '{file_name}'. Open the file to see a detailed description.\n"
+                f"2. Execute the following command.\n   base import {self.project_name} --external-file{attr_str} --join-rule {file_name}\n"
+            )
+        else:
+            raise Exception("Aborted!")
+
+    def get_metadata_summary(self) -> List[dict]:
+        """
+        Get list of meta data information.
+
+        Returns
+        -------
+        key_list : list
+            list of each key information
+            [
+                {
+                    "KeyHash": String,
+                    "KeyName": String,
+                    "ValueHash": String,
+                    "ValueType": String,
+                    "RecordedCount": Integer,
+                    "UpperValue": String,
+                    "LowerValue": String,
+                    "CreatedTime": String of unix time,
+                    "LastModifiedTime": String of unix time,
+                    "Creator": String,
+                    "LastEditor": String,
+                    "EditerList": List of String
+                },
+                ...
+            ]
+
+        Raises
+        ------
+        Exception
+            raises if something went wrong with request to server
+        """
+        url = f"{BASE_API_ENDPOINT}/project/{self.project_uid}?user={self.user_id}"
+        res = requests.get(url, headers=HEADER)
+
+        if res.status_code == 200:
+            key_list = res.json()["Items"]
+            return key_list
+        else:
+            raise Exception("Failed to get meta data information.")
+
+    def link_datafiles(self, dir_path: str, extension: str) -> int:
+        """
+        Create linker metadat to local datafiles.
+
+        Parameters
+        ----------
+        dir_path : str
+            the root directory path for datafiles
+        extension : str
+            the extension of datafiles
+
+        Returns
+        -------
+        file_num : int
+            number of linked datafiles
+        """
+        if extension[0] == ".":
+            extension = extension[1:]
+        files = glob.glob(
+            os.path.join(os.path.abspath(dir_path), "**", f"*.{extension}"),
+            recursive=True,
+        )
+
+        hash_dict = {}
+        for f in files:
+            hash_value = calc_file_hash(f)
+            hash_dict[hash_value] = f.replace(os.sep, "/").replace("/", os.sep)
+
+        linked_hash_location = os.path.join(
+            LINKER_DIR, self.project_uid, "linked_hash.json"
+        )
+        os.makedirs(os.path.dirname(linked_hash_location), exist_ok=True)
+
+        if os.path.exists(linked_hash_location):
+            with open(linked_hash_location, "r", encoding="utf-8") as f:
+                exist_hash_dict = json.loads(f.read())
+                exist_hash_dict.update(hash_dict)
+        else:
+            exist_hash_dict = {}
+
+        exist_hash_dict.update(hash_dict)
+
+        with open(linked_hash_location, "w", encoding="utf-8") as f:
+            json.dump(exist_hash_dict, f, ensure_ascii=False, indent=4)
+
+        file_num = len(files)
+        return file_num
+
+    def add_member(self, member: str, permission_level: str) -> None:
+        """
+        Invite a new project member.
+
+        Parameters
+        ----------
+        member : str
+            the user id of new member
+        permission_level : str
+            new member's permission level
+            - Viewer
+                only read meta data on project database.
+                viewer can not import data files or external files
+                and can not control permission of other members.
+            - Editor
+                can read and write meta data into project database.
+                editor can not control permission of other members.
+            - Admin
+                can read and write meta data into project database.
+                admin can also control permission of other members,
+                but can not transfer Owner permission level.
+
+        Raises
+        ------
+        ValueError
+            raises if invalid permission level was specified
+        Exception
+            raises if something went wrong on invite request to server
+        """
+        permission_level = permission_level.capitalize()
+        if permission_level == "Owner":
+            raise ValueError(
+                "You can only change member's permission to 'Owner' with update_member method."
+            )
+        elif permission_level not in ["Viewer", "Editor", "Admin"]:
+            raise ValueError(
+                "Invalid permission level was specified. Please choose from Viewer, Editor or Admin"
+            )
+
+        member_info = {"TargetUserID": member, "NewUserRole": permission_level}
+        url = (
+            f"{BASE_API_ENDPOINT}/project/{self.project_uid}/member?user={self.user_id}"
+        )
+        res = requests.post(url, json.dumps(member_info), headers=HEADER)
+        if res.status_code != 200:
+            raise Exception(f"Failed to invite {member}.")
+
+    def update_member(self, member: str, permission_level: str) -> None:
+        """
+        Update project member's permission.
+
+        Parameters
+        ----------
+        member : str
+            the user id of existing member
+        permission_level : str
+            member's permission level for update
+            - Viewer
+                only read meta data on project database.
+                viewer can not import data files or external files
+                and can not control permission of other members.
+            - Editor
+                can read and write meta data into project database.
+                editor can not control permission of other members.
+            - Admin
+                can read and write meta data into project database.
+                admin can also control permission of other members,
+                but can not transfer Owner permission level.
+            - Owner
+                can transfer owner permission to others,
+                and delete project completely.
+
+        Raises
+        ------
+        ValueError
+            raises if invalid permission level was specified
+        Exception
+            raises if something went wrong on invite request to server
+        """
+        permission_level = permission_level.capitalize()
+        if permission_level not in ["Viewer", "Editor", "Admin", "Owner"]:
+            raise ValueError(
+                "Invalid permission level was specified. Please choose from Viewer, Editor, Admin or Owner"
+            )
+
+        member_info = {"NewUserRole": permission_level}
+        url = f"{BASE_API_ENDPOINT}/project/{self.project_uid}/member/{member}?user={self.user_id}"
+        res = requests.put(url, json.dumps(member_info), headers=HEADER)
+        if res.status_code != 200:
+            raise Exception(f"Failed to update {member}'s permission.")
+
+    def get_members(self) -> List[dict]:
+        """
+        Get list of project members.
+
+        Returns
+        -------
+        member_list : list
+            list of each member information
+            [
+                {
+                    "UserID": String,
+                    "UserRole": String,
+                    "CreatedTime": String of unix time
+                },
+                ...
+            ]
+
+        Raises
+        ------
+        Exception
+            raises if something went wrong with request to server
+        """
+        url = (
+            f"{BASE_API_ENDPOINT}/project/{self.project_uid}/member?user={self.user_id}"
+        )
+        res = requests.get(url, headers=HEADER)
+
+        if res.status_code == 200:
+            member_list = res.json()["Members"]
+            return member_list
+        else:
+            raise Exception("Failed to get project members.")
+
+    def remove_member(self, member: Union[str, List[str]]) -> None:
+        """
+        Remove project member.
+
+        Parameters
+        ----------
+        member : list or str
+            the target member for removing
+
+        Raises
+        ------
+        Exception
+            raises if something went wrong on removing request to server
+        """
+        if isinstance(member, str):
+            member = [member]
+
+        for m in member:
+            url = f"{BASE_API_ENDPOINT}/project/{self.project_uid}/member/{m}?user={self.user_id}"
+            res = requests.delete(url, headers=HEADER)
+
+            if res.status_code != 200:
+                raise Exception(f"Failed to remove {m} from {self.project_name}")
+
+    def __summarize_attributes(self) -> dict:
+        """
+        Remove project member.
+
+        Returns
+        -------
+        attrs : dict
+            dict of summarized attrs
+            {'key': {'LowerValue': 'LowerValue',
+                'UpperValue': 'EditorList',
+                'ValueType': 'Creator',
+                'RecordedCount': 'ValueHash'},
+                'body,weight': {'LowerValue': 'LowerValue',
+                'UpperValue': 'EditorList',
+                'ValueType': 'Creator',
+                'RecordedCount': 'ValueHash'},
+                'height,pet': {'LowerValue': 'LowerValue',
+                'UpperValue': 'EditorList',
+                'ValueType': 'Creator',
+                'RecordedCount': 'ValueHash'},
+                'pet,weight': {'LowerValue': 'LowerValue',
+                'UpperValue': 'EditorList',
+                'ValueType': 'Creator',
+                'RecordedCount': 'ValueHash'}}
+        """
+        attr_list = self.get_metadata_summary()
+        key_response = {}
+        for attr in attr_list:
+            if attr["KeyHash"] in key_response:
+                key_response[attr["KeyHash"]].append(attr["KeyName"])
+            else:
+                key_response[attr["KeyHash"]] = [attr["KeyName"]]
+
+        key_name_to_hash = {}
+        for key_hash, key_names in key_response.items():
+            created_keys = []
+            count = 0
+            for key_name in key_names:
+                if key_name.startswith("BASE:"):
+                    created_keys.append(key_name)
+                else:
+                    count += 1
+            if created_keys and count > 0:
+                for created_key in created_keys:
+                    key_names.remove(created_key)
+            for key_name in key_names:
+                if key_name in key_name_to_hash:
+                    key_name_to_hash[key_name].add(key_hash)
+                else:
+                    key_name_to_hash[key_name] = {key_hash}
+
+        attrs = {}
+        for key_hash, key_names in key_response.items():
+            cache = []
+            for key_name in key_names:
+                if len(key_name_to_hash[key_name]) == 1:
+                    attr = [i for i in attr_list if i["KeyHash"] == key_hash][0]
+                    attrs[key_name] = {
+                        "LowerValue": attr["LowerValue"],
+                        "UpperValue": attr["UpperValue"],
+                        "ValueType": attr["ValueType"],
+                        "RecordedCount": attr["RecordedCount"],
+                    }
+
+                else:
+                    pre_cache = []
+                    for c in cache:
+                        candidates = key_name_to_hash[key_name].copy()
+                        pre_length = len(candidates)
+                        for k in c:
+                            candidates &= key_name_to_hash[k]
+                        if len(candidates) == 1:
+                            attr = [i for i in attr_list if i["KeyHash"] == key_hash][0]
+                            attrs[",".join(sorted(c | {key_name}))] = {
+                                "LowerValue": attr["LowerValue"],
+                                "UpperValue": attr["UpperValue"],
+                                "ValueType": attr["ValueType"],
+                                "RecordedCount": attr["RecordedCount"],
+                            }
+
+                        elif len(candidates) == pre_length:
+                            continue
+                        else:
+                            pre_cache.append(c | {key_name})
+                    pre_cache.append({key_name})
+                    cache = pre_cache
+        return attrs
+
+
+def summarize_keys_information(metadata_summary: List[dict]) -> dict:
+    """
+    Summarize information of keys on project for printing.
+
+    Parameters
+    ----------
+    metadata_summary : list
+        output of base.Project().get_metadata_summary() method
+        it is raw output of MetaKeyTable on DynamoDB
+        so some records will have a same KeyHash (separated)
+        [
+            {
+                "KeyHash": String,
+                "KeyName": String,
+                "ValueHash": String,
+                "ValueType": String,
+                "RecordedCount": Integer,
+                "UpperValue": String,
+                "LowerValue": String,
+                "CreatedTime": String of unix time,
+                "LastModifiedTime": String of unix time,
+                "Creator": String,
+                "LastEditor": String,
+                "EditerList": List of String
+            },
+            ...
+        ]
+
+    Returns
+    -------
+    summary_for_print : dict
+        summarized key information for printing
+        {
+            "MaxRecordedCount": Integer,
+            "UniqueKeyCount": Integer,
+            "MaxCharCount": {
+                "KEY NAME": Integer,
+                "VALUE RANGE": Integer,
+                "VALUE TYPE": Integer,
+                "RECORDED COUNT": Integer
+            },
+            "Keys": [
+                (
+                    KeyName: String,
+                    ValueRange: String,
+                    ValueType: String,
+                    RecordedCount: String
+                )
+            ]
+        }
+    """
+    keyhash_to_summary = {}
+    for key_record in metadata_summary:
+        key_hash = key_record["KeyHash"]
+        if key_hash in keyhash_to_summary:
+            keyhash_to_summary[key_hash]["KeyName"].add(key_record["KeyName"])
+            value_type = key_record["ValueType"]
+            if value_type in keyhash_to_summary[key_hash]["ValueType"]:
+                keyhash_to_summary[key_hash]["ValueType"][value_type].add(
+                    "'{}'".format(key_record["KeyName"])
+                )
+            else:
+                keyhash_to_summary[key_hash]["ValueType"][value_type] = {
+                    "'{}'".format(key_record["KeyName"])
+                }
+        else:
+            keyhash_to_summary[key_hash] = {
+                "KeyName": {key_record["KeyName"]},
+                "LowerValue": key_record["LowerValue"],
+                "UpperValue": key_record["UpperValue"],
+                "ValueType": {
+                    key_record["ValueType"]: {"'{}'".format(key_record["KeyName"])}
+                },
+                "RecordedCount": key_record["RecordedCount"],
+            }
+
+    recorded_count_list = []
+    char_count = {
+        "KEY NAME": [8],  # length of "KEY NAME"
+        "VALUE RANGE": [11],  # length of "VALUE RANGE"
+        "VALUE TYPE": [10],  # length of "VALUE TYPE"
+        "RECORDED COUNT": [14],  # length of "RECORDED COUNT"
+    }
+    summary_list = [("KEY NAME", "VALUE RANGE", "VALUE TYPE", "RECORDED COUNT")]
+    for key_summary in keyhash_to_summary.values():
+        key_name_summary = ",".join(
+            sorted([f"'{name}'" for name in key_summary["KeyName"]])
+        )
+        value_range_summary = (
+            f'{key_summary["LowerValue"]} ~ {key_summary["UpperValue"]}'
+        )
+        value_type_summary = ", ".join(
+            [
+                f"{vtype}({','.join(list(name_list))})"
+                for vtype, name_list in key_summary["ValueType"].items()
+            ]
+        )
+
+        summary = (
+            key_name_summary,
+            value_range_summary,
+            value_type_summary,
+            str(key_summary["RecordedCount"]),
+        )
+        summary_list.append(summary)
+
+        char_count["KEY NAME"].append(len(key_name_summary))
+        char_count["VALUE RANGE"].append(len(value_range_summary))
+        char_count["VALUE TYPE"].append(len(value_type_summary))
+        char_count["RECORDED COUNT"].append(len(str(key_summary["RecordedCount"])))
+
+        recorded_count_list.append(key_summary["RecordedCount"])
+
+    summary_for_print = {
+        "MaxRecordedCount": max(recorded_count_list) if recorded_count_list else 0,
+        "UniqueKeyCount": len(summary_list) - 1,
+        "MaxCharCount": {
+            "KEY NAME": max(char_count["KEY NAME"]),
+            "VALUE RANGE": max(char_count["VALUE RANGE"]),
+            "VALUE TYPE": max(char_count["VALUE TYPE"]),
+            "RECORDED COUNT": max(char_count["RECORDED COUNT"]),
+        },
+        "Keys": summary_list,
+    }
+
+    return summary_for_print
+
+
+def summarize_parsed_table(table: List[dict]) -> str:
+    """
+    Summarize information of extracted table from external file for printing.
+
+    Parameters
+    ----------
+    tables : list
+        list of data extracted from external-file
+
+    Returns
+    -------
+
+    summary_for_print : str
+        summarized table information
+    """
+
+    def select_vtype(vtype_list: list) -> str:
+        if "str" in vtype_list:
+            return "str"
+        elif "float" in vtype_list:
+            return "float"
+        elif "int" in vtype_list:
+            return "int"
+        elif "bool" in vtype_list:
+            return "bool"
+        else:
+            return "None"
+
+    dic = {}
+    for data in table:
+        for k, v in data.items():
+            if dic.get(k):
+                dic[k].append(v)
+            else:
+                dic[k] = [v]
+
+    table_summary = {}
+    for k in dic.keys():
+        unique_value = sorted(set(dic[k]))
+        key_summary = {
+            "UpperValue": unique_value[-1],
+            "LowerValue": unique_value[0],
+            "ValueType": select_vtype(
+                list(set(vt.__class__.__name__ for vt in unique_value))
+            ),
+            "RecordedCount": len(dic[k]),
+        }
+        table_summary[k] = key_summary
+
+    char_count = {
+        "KEY NAME": [8],  # length of "KEY NAME"
+        "VALUE RANGE": [11],  # length of "VALUE RANGE"
+        "VALUE TYPE": [10],  # length of "VALUE TYPE"
+        "RECORDED COUNT": [14],  # length of "RECORDED COUNT"
+    }
+    summary_list = [("KEY NAME", "VALUE RANGE", "VALUE TYPE", "RECORDED COUNT")]
+    for key_name, key_summary in table_summary.items():
+        value_range_summary = (
+            f'{key_summary["LowerValue"]} ~ {key_summary["UpperValue"]}'
+        )
+        value_type_summary = f"{key_summary['ValueType']}('{key_name}')"
+        summary = (
+            f"'{key_name}'",
+            value_range_summary,
+            value_type_summary,
+            str(key_summary["RecordedCount"]),
+        )
+        summary_list.append(summary)
+        char_count["KEY NAME"].append(len(f"'{key_name}'"))
+        char_count["VALUE RANGE"].append(len(value_range_summary))
+        char_count["VALUE TYPE"].append(len(value_type_summary))
+        char_count["RECORDED COUNT"].append(len(str(key_summary["RecordedCount"])))
+
+    max_len_list = [max(char_count[column]) for column in summary_list[0]]
+    summary_for_print = "\n".join(
+        "  ".join(
+            [
+                content + " " * (length - len(content))
+                for content, length in zip(row, max_len_list)
+            ]
+        )
+        for row in summary_list
+    )
+    return summary_for_print
+
+
+if __name__ == "__main__":
+    pass