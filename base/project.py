--- conflicted
+++ resolved
@@ -1,1011 +1,1007 @@
-# -*- coding: utf-8 -*-
-
-# Copyright 2022 Adansons Inc.
-# Please contact engineer@adansons.co.jp
-import os
-import json
-import glob
-import math
-import base64
-import requests
-<<<<<<< HEAD
-from typing import Optional, List, Tuple, Union
-=======
-from typing import Optional, List, Union
-import time
->>>>>>> be331529
-
-from base.files import Files
-from base.parser import Parser
-from base.hash import calc_file_hash
-from base.config import (
-    get_user_id,
-    get_access_key,
-    get_project_uid,
-    check_project_exists,
-    register_project_uid,
-    delete_project_config,
-    BASE_API_ENDPOINT,
-)
-
-
-HEADER = {"Content-Type": "application/json"}
-CONFIG_FILE = os.path.join(os.path.expanduser("~"), ".base", "projects")
-LINKER_DIR = os.path.join(os.path.expanduser("~"), ".base", "linker")
-
-
-def create_project(user_id: str, project_name: str, private: bool = True) -> str:
-    """
-    Create new project.
-
-    Parameters
-    ----------
-    user_id : str
-        registerd user id
-    project_name : str
-        project name wich you want to create
-    private : bool, default True
-        whether to publish the project or not
-
-    Returns
-    -------
-    project_uid : str
-        project unique hash
-
-    Raises
-    ------
-    Exception
-        raises if something went wrong on request to server
-    """
-    if check_project_exists(user_id, project_name):
-        raise ValueError(f"Project {project_name} is already exists.")
-
-    project_info = {"ProjectName": project_name, "PrivateProject": int(private)}
-    access_key = get_access_key()
-    HEADER.update({"x-api-key": access_key})
-    res = requests.post(
-        f"{BASE_API_ENDPOINT}/projects?user={user_id}",
-        json.dumps(project_info),
-        headers=HEADER,
-    )
-    if res.status_code == 200:
-        project_uid = res.json()["ProjectUid"]
-        register_project_uid(user_id, project_name, project_uid)
-        return project_uid
-    else:
-        raise Exception(f"{res.status_code} : Something went wrong")
-
-
-def get_projects(user_id: str, archived: bool = False) -> List[dict]:
-    """
-    Get list of projects.
-
-    Parameters
-    ----------
-    user_id : str
-        registerd user id
-    private : bool, default True
-        whether to publish the project or not
-
-    Returns
-    -------
-    project_list : list
-        list of project name you have
-
-    Raises
-    ------
-    Exception
-        raises if something went wrong on request to server
-    """
-    access_key = get_access_key()
-    HEADER.update({"x-api-key": access_key})
-    url = f"{BASE_API_ENDPOINT}/projects?user={user_id}"
-    if archived:
-        url += "&archived=1"
-    res = requests.get(url, headers=HEADER)
-    if res.status_code == 200:
-        project_list = res.json()["Projects"]
-        return project_list
-    else:
-        raise Exception(f"{res.status_code} : Something went wrong")
-
-
-def archive_project(user_id: str, project_name: str):
-    """
-    Archive project.
-
-    Parameters
-    ----------
-    user_id : str
-        registerd user id
-    project_name : str
-        project name you want to archive
-
-    Raises
-    ------
-    Exception
-        raises if something went wrong on request to server
-    """
-    access_key = get_access_key()
-    HEADER.update({"x-api-key": access_key})
-    project_uid = get_project_uid(user_id, project_name)
-    url = f"{BASE_API_ENDPOINT}/project/{project_uid}?user={user_id}"
-    res = requests.delete(url, headers=HEADER)
-
-    if res.status_code != 200:
-        raise Exception(f"{res.status_code} : Something went wrong")
-
-
-def delete_project(user_id: str, project_name: str):
-    """
-    Delete project.
-
-    Parameters
-    ----------
-    user_id : str
-        registerd user id
-    project_name : str
-        archived project name you want to delete
-
-    Raises
-    ------
-    Exception
-        raises if something went wrong on request to server
-    """
-    access_key = get_access_key()
-    HEADER.update({"x-api-key": access_key})
-    project_uid = get_project_uid(user_id, project_name)
-    url = f"{BASE_API_ENDPOINT}/project/{project_uid}/confirm?user={user_id}"
-    res = requests.delete(url, headers=HEADER)
-
-    if res.status_code == 200:
-        delete_project_config(user_id, project_name)
-    else:
-        raise Exception(f"{res.status_code} : Something went wrong")
-
-
-class Project:
-    """
-    Project class
-
-    Attributes
-    ----------
-    project_name : str
-        Registerd project name
-    user_id : str
-        registerd user id
-    project_uid : str
-        project unique hash
-    """
-
-    def __init__(self, project_name: str) -> None:
-        """
-        Parameters
-        ----------
-        project_name : str
-            Registerd project name
-        """
-        access_key = get_access_key()
-        HEADER.update({"x-api-key": access_key})
-
-        self.project_name = project_name
-        self.user_id = get_user_id()
-        self.project_uid = get_project_uid(self.user_id, project_name)
-        self.attrs = self.__summarize_attributes()
-
-    def files(
-        self,
-        conditions: Optional[str] = None,
-        query: List[str] = [],
-        sort_key: Optional[str] = None,
-    ) -> Files:
-        """
-        Generate Files clase instance.
-
-        Parameters
-        ----------
-        conditions : str, default None
-            value of the condition to search for files
-        query : list of str, default []
-            conditional expression of key and value to search for files
-        sort_key : str, default None
-            key to sort files
-
-        Returns
-        -------
-        files : Files class instance
-        """
-        files = Files(
-            self.project_name, conditions=conditions, query=query, sort_key=sort_key
-        )
-        return files
-
-    def add_datafile(
-        self,
-        file_path: str,
-        attributes: dict,
-    ) -> None:
-        """
-        Import meta data of one file.
-
-        1. Calculate the file hash.
-        2. Create meta data record with the file hash, attributes, and parsed path data.
-        3. Add that record into project database table.
-        [record]
-        {
-            "FileHash": String,
-            "MetaKey1": ...,
-            ...
-        }
-
-        Parameters
-        ----------
-        file_path : str
-            the file path
-        attributes : dict
-            meta data of the specified file
-
-        Raises
-        ------
-        Exception
-            raises if something went wrong on uploading request to server
-        """
-        meta_data = {}
-        hash_dict = {}
-
-        # calculation hash value and update meta data dictionary
-        hash_value = calc_file_hash(file_path)
-        meta_data["FileHash"] = hash_value
-        hash_dict[hash_value] = (
-            os.path.abspath(file_path).replace(os.sep, "/").replace("/", os.sep)
-        )
-        meta_data.update(attributes)
-
-        # create local datafile linker
-        linked_hash_location = os.path.join(
-            LINKER_DIR, self.project_uid, "linked_hash.json"
-        )
-        os.makedirs(os.path.dirname(linked_hash_location), exist_ok=True)
-
-        if os.path.exists(linked_hash_location):
-            with open(linked_hash_location, "r", encoding="utf-8") as f:
-                exist_hash_dict = json.loads(f.read())
-                exist_hash_dict.update(hash_dict)
-        else:
-            exist_hash_dict = hash_dict
-
-        with open(linked_hash_location, "w", encoding="utf-8") as f:
-            json.dump(exist_hash_dict, f, ensure_ascii=False, indent=4)
-
-        # upload into database
-        item = {"Items": [meta_data]}
-        url = f"{BASE_API_ENDPOINT}/project/{self.project_uid}?user={self.user_id}"
-        res = requests.post(url, json.dumps(item), headers=HEADER)
-
-        if res.status_code != 200:
-            raise Exception("Failed to upload meta data.")
-
-    def add_datafiles(
-        self,
-        dir_path: str,
-        extension: str,
-        attributes: dict = {},
-        parsing_rule: Optional[str] = None,
-        detail_parsing_rule: Optional[str] = None,
-    ) -> int:
-        """
-        Import meta data related with datafile paths.
-
-        1. Calculate the file hash.
-        2. Parse the file path with `parsing-rule`.
-        3. Create meta data records with the file hash, attributes, and parsed path data.
-        4. Add that records into project database table.
-        [record]
-        {
-            "FileHash": String,
-            "MetaKey1": ...,
-            ...
-        }
-
-        Parameters
-        ----------
-        dir_path : str
-            the root directory path for datafiles
-        extension : str
-            the extension of datafiles
-        attributes : dict (default {})
-            the extra meta data (attributes) combined with whole datafiles
-        parsing_rule : str (default None)
-            the rule for extracting meta data from datafile path
-            ex.) {_}/{disease}/{patient-id}-{part}-{iteration}.png
-        detail_parsing_rule : str (default None)
-            detail information about parsing rule
-            ex.) {_}/{CancerA}/{1-123}-{1}-{100}.png
-
-        Returns
-        -------
-        file_num : int
-            number of imported datafiles
-
-        Raises
-        ------
-        ValueError
-            raises if invalid parsing rule was specified
-        Exception
-            raises if something went wrong on uploading request to server
-        """
-        if extension[0] == ".":
-            extension = extension[1:]
-        files = glob.glob(
-            os.path.join(dir_path, "**", f"*.{extension}"), recursive=True
-        )
-        data_list = []
-        hash_dict = {}
-
-        parser = None
-        if parsing_rule is not None:
-            parser = Parser(parsing_rule)
-            if detail_parsing_rule is not None:
-                parser.update_rule(detail_parsing_rule)
-
-            if not parser.is_path_parsable(
-                files[0].split(dir_path)[-1].replace(os.sep, "/")
-            ):
-                raise ValueError(
-                    "Failed to parse path with specified rule. tell me detail parsing rule."
-                )
-
-        for f in files:
-            meta_data = {}
-
-            # calculation hash value and update meta data dictionary
-            hash_value = calc_file_hash(f)
-            meta_data["FileHash"] = hash_value
-            hash_dict[hash_value] = (
-                os.path.abspath(f).replace(os.sep, "/").replace("/", os.sep)
-            )
-            meta_data.update(attributes)
-
-            if parser is not None:
-                meta_data_from_path = parser(f.split(dir_path)[-1].replace(os.sep, "/"))
-                meta_data.update(meta_data_from_path)
-
-            data_list.append(meta_data)
-        # create local datafile linker
-        linked_hash_location = os.path.join(
-            LINKER_DIR, self.project_uid, "linked_hash.json"
-        )
-
-        os.makedirs(os.path.dirname(linked_hash_location), exist_ok=True)
-
-        if os.path.exists(linked_hash_location):
-            with open(linked_hash_location, "r", encoding="utf-8") as f:
-                exist_hash_dict = json.loads(f.read())
-                exist_hash_dict.update(hash_dict)
-        else:
-            exist_hash_dict = hash_dict
-
-        with open(linked_hash_location, "w", encoding="utf-8") as f:
-            json.dump(exist_hash_dict, f, ensure_ascii=False, indent=4)
-
-        # divide and upload into database
-        limit_record_size = 10000
-        split_count = math.ceil(len(data_list) / limit_record_size)
-        split_data_num = math.ceil(len(data_list) / split_count)
-
-        lap_time = []
-        for s in range(split_count):
-            mean_lap_time = 25 if not lap_time else sum(lap_time) // len(lap_time)
-            minute = (split_count - s) * mean_lap_time // 60
-            second = (split_count - s) * mean_lap_time % 60
-            len_time = len(f"{minute}m {second}s")
-            print(
-                f"\r{s*10000}/{len(data_list)} files uploaded, estimated time "
-                + " " * (len("**m **s") - len_time)
-                + f"{minute}m {second}s",
-                end="",
-            )
-            start = time.time()
-            items = {"Items": data_list[s * split_data_num : (s + 1) * split_data_num]}
-            url = f"{BASE_API_ENDPOINT}/project/{self.project_uid}?user={self.user_id}"
-            res = requests.post(url, json.dumps(items), headers=HEADER)
-            lap_time.append(int(time.time() - start))
-
-            if res.status_code != 200:
-                print()
-                raise Exception("Failed to upload meta data.")
-
-        print(
-            f"\r{len(data_list)}/{len(data_list)} files uploaded."
-            + " " * len(", estimated time **m **s")
-        )
-
-        file_num = len(data_list)
-        return file_num
-
-    def add_metafile(
-        self,
-        file_path: str,
-        attributes: dict = {},
-        join_rule: dict = {},
-        auto: bool = False,
-        verbose: bool = True,
-    ) -> None:
-        """
-        Import meta data from external file.
-
-        Parameters
-        ----------
-        file_path : str
-            the external file path
-        attributes : dict (default {})
-            the extra meta data (attributes) combined with whole datafiles
-        join_rule : dict (default {})
-            the rule for table joining
-            {
-                "New table key 1": "Exist table key 1", <- if you have same key on new and exist tables
-                "New table key 2": "ADD:" + "Exist table key 2", <- if you have mew value on exist key
-                "New table key 3": None <- if you have new key
-            }
-        auto : bool (default False)
-            if True, skip to get confirmation
-        verbose : bool (default True)
-            if True, show detail of each actions result
-            if you turn off auto mode, you will always get detail for confirmation
-
-        Raises
-        ------
-        ValueError
-            raises if specified external file is not csv or excel file
-        Exception
-            raises if something went wrong on uploading request to server
-        """
-        _, ext = os.path.splitext(file_path)
-        if ext.lower() not in [".csv", ".xlsx"]:
-            raise ValueError(
-                f"{ext} file is not supported. Currently only suports csv or xlsx file."
-            )
-
-        with open(file_path, "rb") as f:
-            data = f.read()
-
-        data = base64.b64encode(data).decode()
-        item = {"Items": data}
-        item["is_csv"] = 1 if ext == ".csv" else 0
-        item["common_keyvalue"] = attributes
-
-        # extract and parse external file
-        url = f"{BASE_API_ENDPOINT}/project/{self.project_uid}/meta_file?user={self.user_id}"
-        res = requests.post(url, json.dumps(item), headers=HEADER)
-        if res.status_code != 200:
-            raise Exception("Failed to extract and parse external file.")
-
-        s3_presigned_url = res.json()["URL"]
-        res = requests.get(s3_presigned_url)
-        tables = res.json()["Items"]
-        if verbose:
-            print(f"{len(tables)} tables found!")
-            print("now estimating the rule for table joining...\n")
-
-        # get update_rule for each table
-        if not join_rule:
-            update_rules = []
-            for table in tables:
-                url = f"{BASE_API_ENDPOINT}/project/{self.project_uid}?user={self.user_id}"
-                payload = {"Items": table}
-                res = requests.put(url, json.dumps(payload), headers=HEADER)
-                if res.status_code != 200:
-                    raise Exception("Failed to estimate the joining rule")
-
-                update_rule = res.json()["UpdateRule"]
-                update_rules.append(json.dumps(update_rule, ensure_ascii=False))
-
-            table_rule_pair = {}
-            for table, update_rule in zip(tables, update_rules):
-                if update_rule in table_rule_pair:
-                    table_rule_pair[update_rule].append(table)
-                else:
-                    table_rule_pair[update_rule] = [table]
-            if verbose:
-                print(f"{len(table_rule_pair)} table joining rule was estimated!")
-        else:
-            if len(tables) != 1:
-                raise ValueError(
-                    "You can use join_rule option when you have only 1 table on external file."
-                )
-            table_rule_pair = {json.dumps(join_rule, ensure_ascii=False): tables}
-        if verbose:
-            print("Below table joining rule will be applied...\n\n")
-            for i, update_rule in enumerate(list(table_rule_pair.keys())):
-                print(f"Rule no.{i+1}\n")
-                for new_key, exist_key in json.loads(update_rule).items():
-                    if exist_key:
-                        print(
-                            f"\tkey '{new_key}'\t->\tconnected to '{exist_key}' key on exist table"
-                        )
-                    else:
-                        print(f"\tkey '{new_key}'\t->\tnewly added")
-                tables = table_rule_pair[update_rule]
-                print(f"\n{len(tables)} tables will be applied")
-                for j, table in enumerate(tables):
-                    print(f"Table {j+1} sample record:\n\t{table[0]}")
-        if not auto:
-            print(
-                "\nDo you want to perform table join?\n\tBase will join tables with that rule described above.\n"
-            )
-            print("\t'y' will be accepted to approve.\n")
-            approved = True if input("\tEnter a value: ") == "y" else False
-        else:
-            approved = True
-
-        # update records
-        if approved:
-            for update_rule, tables in table_rule_pair.items():
-                update_rule = json.loads(update_rule)
-                update_rule_for_add = {}
-                for key, value in update_rule.items():
-                    if value:
-                        update_rule_for_add[key] = value
-                    else:
-                        update_rule_for_add[key] = f"ADD:{key}"
-                url = f"{BASE_API_ENDPOINT}/project/{self.project_uid}/files?user={self.user_id}"
-                for i, table in enumerate(tables):
-                    if i == 0:
-                        payload = {"Items": table, "UpdateRule": update_rule}
-                    else:
-                        payload = {"Items": table, "UpdateRule": update_rule_for_add}
-                    res = requests.put(
-                        url,
-                        json.dumps(payload, ensure_ascii=False).encode("utf-8"),
-                        headers=HEADER,
-                    )
-                    if res.status_code != 200:
-                        raise Exception("Failed to join the tables")
-        else:
-            raise Exception("Aborted!")
-
-    def get_metadata_summary(self) -> List[dict]:
-        """
-        Get list of meta data information.
-
-        Returns
-        -------
-        key_list : list
-            list of each keys information
-            [
-                {
-                    "KeyHash": String,
-                    "KeyName": String,
-                    "ValueHash": String,
-                    "ValueType": String,
-                    "RecordedCount": Integer,
-                    "UpperValue": String,
-                    "LowerValue": String,
-                    "CreatedTime": String of unix time,
-                    "LastModifiedTime": String of unix time,
-                    "Creator": String,
-                    "LastEditor": String,
-                    "EditerList": List of String
-                },
-                ...
-            ]
-
-        Raises
-        ------
-        Exception
-            raises if something went wrong with request to server
-        """
-        url = f"{BASE_API_ENDPOINT}/project/{self.project_uid}?user={self.user_id}"
-        res = requests.get(url, headers=HEADER)
-
-        if res.status_code == 200:
-            key_list = res.json()["Items"]
-            return key_list
-        else:
-            raise Exception("Failed to get meta data information.")
-
-    def link_datafiles(self, dir_path: str, extension: str) -> int:
-        """
-        Create linker metadat to local datafiles.
-
-        Parameters
-        ----------
-        dir_path : str
-            the root directory path for datafiles
-        extension : str
-            the extension of datafiles
-
-        Returns
-        -------
-        file_num : int
-            number of linked datafiles
-        """
-        if extension[0] == ".":
-            extension = extension[1:]
-        files = glob.glob(
-            os.path.join(os.path.abspath(dir_path), "**", f"*.{extension}"),
-            recursive=True,
-        )
-
-        hash_dict = {}
-        for f in files:
-            hash_value = calc_file_hash(f)
-            hash_dict[hash_value] = f.replace(os.sep, "/").replace("/", os.sep)
-
-        linked_hash_location = os.path.join(
-            LINKER_DIR, self.project_uid, "linked_hash.json"
-        )
-        os.makedirs(os.path.dirname(linked_hash_location), exist_ok=True)
-
-        if os.path.exists(linked_hash_location):
-            with open(linked_hash_location, "r", encoding="utf-8") as f:
-                exist_hash_dict = json.loads(f.read())
-                exist_hash_dict.update(hash_dict)
-        else:
-            exist_hash_dict = {}
-
-        exist_hash_dict.update(hash_dict)
-
-        with open(linked_hash_location, "w", encoding="utf-8") as f:
-            json.dump(exist_hash_dict, f, ensure_ascii=False, indent=4)
-
-        file_num = len(files)
-        return file_num
-
-    def add_member(self, member: str, permission_level: str) -> None:
-        """
-        Invite a new project member.
-
-        Parameters
-        ----------
-        member : str
-            the user id of new member
-        permission_level : str
-            new member's permission level
-            - Viewer
-                only read meta data on project database.
-                viewer can not import data files or external files
-                and can not control permission of other members.
-            - Editor
-                can read and write meta data into project database.
-                editor can not control permission of other members.
-            - Admin
-                can read and write meta data into project database.
-                admin can also control permission of other members,
-                but can not transfer Owner permission level.
-
-        Raises
-        ------
-        ValueError
-            raises if invalid permission level was specified
-        Exception
-            raises if something went wrong on invite request to server
-        """
-        permission_level = permission_level.capitalize()
-        if permission_level == "Owner":
-            raise ValueError(
-                "You can only change member's permission to 'Owner' with update_member method."
-            )
-        elif permission_level not in ["Viewer", "Editor", "Admin"]:
-            raise ValueError(
-                "Invalid permission level was specified. Please choose from Viewer, Editor or Admin"
-            )
-
-        member_info = {"TargetUserID": member, "NewUserRole": permission_level}
-        url = (
-            f"{BASE_API_ENDPOINT}/project/{self.project_uid}/member?user={self.user_id}"
-        )
-        res = requests.post(url, json.dumps(member_info), headers=HEADER)
-        if res.status_code != 200:
-            raise Exception(f"Failed to invite {member}.")
-
-    def update_member(self, member: str, permission_level: str) -> None:
-        """
-        Update project member's permission.
-
-        Parameters
-        ----------
-        member : str
-            the user id of existing member
-        permission_level : str
-            member's permission level for update
-            - Viewer
-                only read meta data on project database.
-                viewer can not import data files or external files
-                and can not control permission of other members.
-            - Editor
-                can read and write meta data into project database.
-                editor can not control permission of other members.
-            - Admin
-                can read and write meta data into project database.
-                admin can also control permission of other members,
-                but can not transfer Owner permission level.
-            - Owner
-                can transfer owner permission to others,
-                and delete project completely.
-
-        Raises
-        ------
-        ValueError
-            raises if invalid permission level was specified
-        Exception
-            raises if something went wrong on invite request to server
-        """
-        permission_level = permission_level.capitalize()
-        if permission_level not in ["Viewer", "Editor", "Admin", "Owner"]:
-            raise ValueError(
-                "Invalid permission level was specified. Please choose from Viewer, Editor, Admin or Owner"
-            )
-
-        member_info = {"NewUserRole": permission_level}
-        url = f"{BASE_API_ENDPOINT}/project/{self.project_uid}/member/{member}?user={self.user_id}"
-        res = requests.put(url, json.dumps(member_info), headers=HEADER)
-        if res.status_code != 200:
-            raise Exception(f"Failed to update {member}'s permission.")
-
-    def get_members(self) -> List[dict]:
-        """
-        Get list of project members.
-
-        Returns
-        -------
-        member_list : list
-            list of each members information
-            [
-                {
-                    "UserID": String,
-                    "UserRole": String,
-                    "CreatedTime": String of unix time
-                },
-                ...
-            ]
-
-        Raises
-        ------
-        Exception
-            raises if something went wrong with request to server
-        """
-        url = (
-            f"{BASE_API_ENDPOINT}/project/{self.project_uid}/member?user={self.user_id}"
-        )
-        res = requests.get(url, headers=HEADER)
-
-        if res.status_code == 200:
-            member_list = res.json()["Members"]
-            return member_list
-        else:
-            raise Exception("Failed to get project members.")
-
-    def remove_member(self, member: Union[str, List[str]]) -> None:
-        """
-        Remove project member.
-
-        Parameters
-        ----------
-        member : list or str
-            the target member for removing
-
-        Raises
-        ------
-        Exception
-            raises if something went wrong on removing request to server
-        """
-        if isinstance(member, str):
-            member = [member]
-
-        for m in member:
-            url = f"{BASE_API_ENDPOINT}/project/{self.project_uid}/member/{m}?user={self.user_id}"
-            res = requests.delete(url, headers=HEADER)
-
-            if res.status_code != 200:
-                raise Exception(f"Failed to remove {m} from {self.project_name}")
-
-    def __summarize_attributes(self) -> dict:
-        """
-        Remove project member.
-
-        Returns
-        -------
-        attrs : dict
-            dict of summarized attrs
-            {'key': {'LowerValue': 'LowerValue',
-                'UpperValue': 'EditorList',
-                'ValueType': 'Creator',
-                'RecordedCount': 'ValueHash'},
-                'body,weight': {'LowerValue': 'LowerValue',
-                'UpperValue': 'EditorList',
-                'ValueType': 'Creator',
-                'RecordedCount': 'ValueHash'},
-                'height,pet': {'LowerValue': 'LowerValue',
-                'UpperValue': 'EditorList',
-                'ValueType': 'Creator',
-                'RecordedCount': 'ValueHash'},
-                'pet,weight': {'LowerValue': 'LowerValue',
-                'UpperValue': 'EditorList',
-                'ValueType': 'Creator',
-                'RecordedCount': 'ValueHash'}}
-        """
-        attr_list = self.get_metadata_summary()
-        key_response = {}
-        for attr in attr_list:
-            if attr["KeyHash"] in key_response:
-                key_response[attr["KeyHash"]].append(attr["KeyName"])
-            else:
-                key_response[attr["KeyHash"]] = [attr["KeyName"]]
-
-        key_name_to_hash = {}
-        for key_hash, key_names in key_response.items():
-            created_keys = []
-            count = 0
-            for key_name in key_names:
-                if key_name.startswith("BASE:"):
-                    created_keys.append(key_name)
-                else:
-                    count += 1
-            if created_keys and count > 0:
-                for created_key in created_keys:
-                    key_names.remove(created_key)
-            for key_name in key_names:
-                if key_name in key_name_to_hash:
-                    key_name_to_hash[key_name].add(key_hash)
-                else:
-                    key_name_to_hash[key_name] = {key_hash}
-
-        attrs = {}
-        for key_hash, key_names in key_response.items():
-            cache = []
-            for key_name in key_names:
-                if len(key_name_to_hash[key_name]) == 1:
-                    attr = [i for i in attr_list if i["KeyHash"] == key_hash][0]
-                    attrs[key_name] = {
-                        "LowerValue": attr["LowerValue"],
-                        "UpperValue": attr["UpperValue"],
-                        "ValueType": attr["UpperValue"],
-                        "RecordedCount": attr["RecordedCount"],
-                    }
-
-                else:
-                    pre_cache = []
-                    for c in cache:
-                        candidates = key_name_to_hash[key_name].copy()
-                        pre_length = len(candidates)
-                        for k in c:
-                            candidates &= key_name_to_hash[k]
-                        if len(candidates) == 1:
-                            attr = [i for i in attr_list if i["KeyHash"] == key_hash][0]
-                            attrs[",".join(sorted(c | {key_name}))] = {
-                                "LowerValue": attr["LowerValue"],
-                                "UpperValue": attr["UpperValue"],
-                                "ValueType": attr["UpperValue"],
-                                "RecordedCount": attr["RecordedCount"],
-                            }
-
-                        elif len(candidates) == pre_length:
-                            continue
-                        else:
-                            pre_cache.append(c | {key_name})
-                    pre_cache.append({key_name})
-                    cache = pre_cache
-        return attrs
-
-
-def summarize_keys_information(metadata_summary: List[dict]) -> dict:
-    """
-    Summarize information of keys on project for printing.
-
-    Parameters
-    ----------
-    metadata_summary : list
-        output of base.Project().get_metadata_summary() method
-        it is raw output of MetaKeyTable on DynamoDB
-        so some records will have a same KeyHash (separated)
-        [
-            {
-                "KeyHash": String,
-                "KeyName": String,
-                "ValueHash": String,
-                "ValueType": String,
-                "RecordedCount": Integer,
-                "UpperValue": String,
-                "LowerValue": String,
-                "CreatedTime": String of unix time,
-                "LastModifiedTime": String of unix time,
-                "Creator": String,
-                "LastEditor": String,
-                "EditerList": List of String
-            },
-            ...
-        ]
-
-    Returns
-    -------
-    summary_for_print : dict
-        summarized key information for printing
-        {
-            "MaxRecordedCount": Integer,
-            "UniqueKeyCount": Integer,
-            "MaxCharCount": {
-                "KEY NAME": Integer,
-                "VALUE RANGE": Integer,
-                "VALUE TYPE": Integer,
-                "RECORDED COUNT": Integer
-            },
-            "Keys": [
-                (
-                    KeyName: String,
-                    ValueRange: String,
-                    ValueType: String,
-                    RecordedCount: String
-                )
-            ]
-        }
-    """
-    keyhash_to_summary = {}
-    for key_record in metadata_summary:
-        key_hash = key_record["KeyHash"]
-        if key_hash in keyhash_to_summary:
-            keyhash_to_summary[key_hash]["KeyName"].add(key_record["KeyName"])
-            value_type = key_record["ValueType"]
-            if value_type in keyhash_to_summary[key_hash]["ValueType"]:
-                keyhash_to_summary[key_hash]["ValueType"][value_type].add(
-                    "'{}'".format(key_record["KeyName"])
-                )
-            else:
-                keyhash_to_summary[key_hash]["ValueType"][value_type] = {
-                    "'{}'".format(key_record["KeyName"])
-                }
-        else:
-            keyhash_to_summary[key_hash] = {
-                "KeyName": {key_record["KeyName"]},
-                "LowerValue": key_record["LowerValue"],
-                "UpperValue": key_record["UpperValue"],
-                "ValueType": {key_record["ValueType"]: {"'{}'".format(key_record["KeyName"])}},
-                "RecordedCount": key_record["RecordedCount"]
-            }
-
-    recorded_count_list = []
-    char_count = {
-        "KEY NAME": [8],
-        "VALUE RANGE": [11],
-        "VALUE TYPE": [10],
-        "RECORDED COUNT": [14]
-    }
-    summary_list = [("KEY NAME", "VALUE RANGE", "VALUE TYPE", "RECORDED COUNT")]
-    for key_summary in keyhash_to_summary.values():
-        key_name_summary = ",".join(sorted([f"'{name}'" for name in key_summary["KeyName"]]))
-        value_range_summary = f'{key_summary["LowerValue"]} ~ {key_summary["UpperValue"]}'
-        value_type_summary = ", ".join(
-            [f"{vtype}({','.join(list(name_list))})" for vtype, name_list in key_summary["ValueType"].items()]
-        )
-
-        summary = (
-            key_name_summary,
-            value_range_summary,
-            value_type_summary,
-            str(key_summary["RecordedCount"])
-        )
-        summary_list.append(summary)
-
-        char_count["KEY NAME"].append(len(key_name_summary))
-        char_count["VALUE RANGE"].append(len(value_range_summary))
-        char_count["VALUE TYPE"].append(len(value_type_summary))
-        char_count["RECORDED COUNT"].append(len(str(key_summary["RecordedCount"])))
-
-        recorded_count_list.append(key_summary["RecordedCount"])
-
-    summary_for_print = {
-        "MaxRecordedCount": max(recorded_count_list),
-        "UniqueKeyCount": len(summary_list) - 1,
-        "MaxCharCount": {
-            "KEY NAME": max(char_count["KEY NAME"]),
-            "VALUE RANGE": max(char_count["VALUE RANGE"]),
-            "VALUE TYPE": max(char_count["VALUE TYPE"]),
-            "RECORDED COUNT": max(char_count["RECORDED COUNT"])
-        },
-        "Keys": summary_list
-    }
-    return summary_for_print
-
-
-if __name__ == "__main__":
-    pass
+# -*- coding: utf-8 -*-
+
+# Copyright 2022 Adansons Inc.
+# Please contact engineer@adansons.co.jp
+import os
+import json
+import glob
+import math
+import base64
+import requests
+from typing import Optional, List, Tuple, Union
+import time
+
+from base.files import Files
+from base.parser import Parser
+from base.hash import calc_file_hash
+from base.config import (
+    get_user_id,
+    get_access_key,
+    get_project_uid,
+    check_project_exists,
+    register_project_uid,
+    delete_project_config,
+    BASE_API_ENDPOINT,
+)
+
+
+HEADER = {"Content-Type": "application/json"}
+CONFIG_FILE = os.path.join(os.path.expanduser("~"), ".base", "projects")
+LINKER_DIR = os.path.join(os.path.expanduser("~"), ".base", "linker")
+
+
+def create_project(user_id: str, project_name: str, private: bool = True) -> str:
+    """
+    Create new project.
+
+    Parameters
+    ----------
+    user_id : str
+        registerd user id
+    project_name : str
+        project name wich you want to create
+    private : bool, default True
+        whether to publish the project or not
+
+    Returns
+    -------
+    project_uid : str
+        project unique hash
+
+    Raises
+    ------
+    Exception
+        raises if something went wrong on request to server
+    """
+    if check_project_exists(user_id, project_name):
+        raise ValueError(f"Project {project_name} is already exists.")
+
+    project_info = {"ProjectName": project_name, "PrivateProject": int(private)}
+    access_key = get_access_key()
+    HEADER.update({"x-api-key": access_key})
+    res = requests.post(
+        f"{BASE_API_ENDPOINT}/projects?user={user_id}",
+        json.dumps(project_info),
+        headers=HEADER,
+    )
+    if res.status_code == 200:
+        project_uid = res.json()["ProjectUid"]
+        register_project_uid(user_id, project_name, project_uid)
+        return project_uid
+    else:
+        raise Exception(f"{res.status_code} : Something went wrong")
+
+
+def get_projects(user_id: str, archived: bool = False) -> List[dict]:
+    """
+    Get list of projects.
+
+    Parameters
+    ----------
+    user_id : str
+        registerd user id
+    private : bool, default True
+        whether to publish the project or not
+
+    Returns
+    -------
+    project_list : list
+        list of project name you have
+
+    Raises
+    ------
+    Exception
+        raises if something went wrong on request to server
+    """
+    access_key = get_access_key()
+    HEADER.update({"x-api-key": access_key})
+    url = f"{BASE_API_ENDPOINT}/projects?user={user_id}"
+    if archived:
+        url += "&archived=1"
+    res = requests.get(url, headers=HEADER)
+    if res.status_code == 200:
+        project_list = res.json()["Projects"]
+        return project_list
+    else:
+        raise Exception(f"{res.status_code} : Something went wrong")
+
+
+def archive_project(user_id: str, project_name: str):
+    """
+    Archive project.
+
+    Parameters
+    ----------
+    user_id : str
+        registerd user id
+    project_name : str
+        project name you want to archive
+
+    Raises
+    ------
+    Exception
+        raises if something went wrong on request to server
+    """
+    access_key = get_access_key()
+    HEADER.update({"x-api-key": access_key})
+    project_uid = get_project_uid(user_id, project_name)
+    url = f"{BASE_API_ENDPOINT}/project/{project_uid}?user={user_id}"
+    res = requests.delete(url, headers=HEADER)
+
+    if res.status_code != 200:
+        raise Exception(f"{res.status_code} : Something went wrong")
+
+
+def delete_project(user_id: str, project_name: str):
+    """
+    Delete project.
+
+    Parameters
+    ----------
+    user_id : str
+        registerd user id
+    project_name : str
+        archived project name you want to delete
+
+    Raises
+    ------
+    Exception
+        raises if something went wrong on request to server
+    """
+    access_key = get_access_key()
+    HEADER.update({"x-api-key": access_key})
+    project_uid = get_project_uid(user_id, project_name)
+    url = f"{BASE_API_ENDPOINT}/project/{project_uid}/confirm?user={user_id}"
+    res = requests.delete(url, headers=HEADER)
+
+    if res.status_code == 200:
+        delete_project_config(user_id, project_name)
+    else:
+        raise Exception(f"{res.status_code} : Something went wrong")
+
+
+class Project:
+    """
+    Project class
+
+    Attributes
+    ----------
+    project_name : str
+        Registerd project name
+    user_id : str
+        registerd user id
+    project_uid : str
+        project unique hash
+    """
+
+    def __init__(self, project_name: str) -> None:
+        """
+        Parameters
+        ----------
+        project_name : str
+            Registerd project name
+        """
+        access_key = get_access_key()
+        HEADER.update({"x-api-key": access_key})
+
+        self.project_name = project_name
+        self.user_id = get_user_id()
+        self.project_uid = get_project_uid(self.user_id, project_name)
+        self.attrs = self.__summarize_attributes()
+
+    def files(
+        self,
+        conditions: Optional[str] = None,
+        query: List[str] = [],
+        sort_key: Optional[str] = None,
+    ) -> Files:
+        """
+        Generate Files clase instance.
+
+        Parameters
+        ----------
+        conditions : str, default None
+            value of the condition to search for files
+        query : list of str, default []
+            conditional expression of key and value to search for files
+        sort_key : str, default None
+            key to sort files
+
+        Returns
+        -------
+        files : Files class instance
+        """
+        files = Files(
+            self.project_name, conditions=conditions, query=query, sort_key=sort_key
+        )
+        return files
+
+    def add_datafile(
+        self,
+        file_path: str,
+        attributes: dict,
+    ) -> None:
+        """
+        Import meta data of one file.
+
+        1. Calculate the file hash.
+        2. Create meta data record with the file hash, attributes, and parsed path data.
+        3. Add that record into project database table.
+        [record]
+        {
+            "FileHash": String,
+            "MetaKey1": ...,
+            ...
+        }
+
+        Parameters
+        ----------
+        file_path : str
+            the file path
+        attributes : dict
+            meta data of the specified file
+
+        Raises
+        ------
+        Exception
+            raises if something went wrong on uploading request to server
+        """
+        meta_data = {}
+        hash_dict = {}
+
+        # calculation hash value and update meta data dictionary
+        hash_value = calc_file_hash(file_path)
+        meta_data["FileHash"] = hash_value
+        hash_dict[hash_value] = (
+            os.path.abspath(file_path).replace(os.sep, "/").replace("/", os.sep)
+        )
+        meta_data.update(attributes)
+
+        # create local datafile linker
+        linked_hash_location = os.path.join(
+            LINKER_DIR, self.project_uid, "linked_hash.json"
+        )
+        os.makedirs(os.path.dirname(linked_hash_location), exist_ok=True)
+
+        if os.path.exists(linked_hash_location):
+            with open(linked_hash_location, "r", encoding="utf-8") as f:
+                exist_hash_dict = json.loads(f.read())
+                exist_hash_dict.update(hash_dict)
+        else:
+            exist_hash_dict = hash_dict
+
+        with open(linked_hash_location, "w", encoding="utf-8") as f:
+            json.dump(exist_hash_dict, f, ensure_ascii=False, indent=4)
+
+        # upload into database
+        item = {"Items": [meta_data]}
+        url = f"{BASE_API_ENDPOINT}/project/{self.project_uid}?user={self.user_id}"
+        res = requests.post(url, json.dumps(item), headers=HEADER)
+
+        if res.status_code != 200:
+            raise Exception("Failed to upload meta data.")
+
+    def add_datafiles(
+        self,
+        dir_path: str,
+        extension: str,
+        attributes: dict = {},
+        parsing_rule: Optional[str] = None,
+        detail_parsing_rule: Optional[str] = None,
+    ) -> int:
+        """
+        Import meta data related with datafile paths.
+
+        1. Calculate the file hash.
+        2. Parse the file path with `parsing-rule`.
+        3. Create meta data records with the file hash, attributes, and parsed path data.
+        4. Add that records into project database table.
+        [record]
+        {
+            "FileHash": String,
+            "MetaKey1": ...,
+            ...
+        }
+
+        Parameters
+        ----------
+        dir_path : str
+            the root directory path for datafiles
+        extension : str
+            the extension of datafiles
+        attributes : dict (default {})
+            the extra meta data (attributes) combined with whole datafiles
+        parsing_rule : str (default None)
+            the rule for extracting meta data from datafile path
+            ex.) {_}/{disease}/{patient-id}-{part}-{iteration}.png
+        detail_parsing_rule : str (default None)
+            detail information about parsing rule
+            ex.) {_}/{CancerA}/{1-123}-{1}-{100}.png
+
+        Returns
+        -------
+        file_num : int
+            number of imported datafiles
+
+        Raises
+        ------
+        ValueError
+            raises if invalid parsing rule was specified
+        Exception
+            raises if something went wrong on uploading request to server
+        """
+        if extension[0] == ".":
+            extension = extension[1:]
+        files = glob.glob(
+            os.path.join(dir_path, "**", f"*.{extension}"), recursive=True
+        )
+        data_list = []
+        hash_dict = {}
+
+        parser = None
+        if parsing_rule is not None:
+            parser = Parser(parsing_rule)
+            if detail_parsing_rule is not None:
+                parser.update_rule(detail_parsing_rule)
+
+            if not parser.is_path_parsable(
+                files[0].split(dir_path)[-1].replace(os.sep, "/")
+            ):
+                raise ValueError(
+                    "Failed to parse path with specified rule. tell me detail parsing rule."
+                )
+
+        for f in files:
+            meta_data = {}
+
+            # calculation hash value and update meta data dictionary
+            hash_value = calc_file_hash(f)
+            meta_data["FileHash"] = hash_value
+            hash_dict[hash_value] = (
+                os.path.abspath(f).replace(os.sep, "/").replace("/", os.sep)
+            )
+            meta_data.update(attributes)
+
+            if parser is not None:
+                meta_data_from_path = parser(f.split(dir_path)[-1].replace(os.sep, "/"))
+                meta_data.update(meta_data_from_path)
+
+            data_list.append(meta_data)
+        # create local datafile linker
+        linked_hash_location = os.path.join(
+            LINKER_DIR, self.project_uid, "linked_hash.json"
+        )
+
+        os.makedirs(os.path.dirname(linked_hash_location), exist_ok=True)
+
+        if os.path.exists(linked_hash_location):
+            with open(linked_hash_location, "r", encoding="utf-8") as f:
+                exist_hash_dict = json.loads(f.read())
+                exist_hash_dict.update(hash_dict)
+        else:
+            exist_hash_dict = hash_dict
+
+        with open(linked_hash_location, "w", encoding="utf-8") as f:
+            json.dump(exist_hash_dict, f, ensure_ascii=False, indent=4)
+
+        # divide and upload into database
+        limit_record_size = 10000
+        split_count = math.ceil(len(data_list) / limit_record_size)
+        split_data_num = math.ceil(len(data_list) / split_count)
+
+        lap_time = []
+        for s in range(split_count):
+            mean_lap_time = 25 if not lap_time else sum(lap_time) // len(lap_time)
+            minute = (split_count - s) * mean_lap_time // 60
+            second = (split_count - s) * mean_lap_time % 60
+            len_time = len(f"{minute}m {second}s")
+            print(
+                f"\r{s*10000}/{len(data_list)} files uploaded, estimated time "
+                + " " * (len("**m **s") - len_time)
+                + f"{minute}m {second}s",
+                end="",
+            )
+            start = time.time()
+            items = {"Items": data_list[s * split_data_num : (s + 1) * split_data_num]}
+            url = f"{BASE_API_ENDPOINT}/project/{self.project_uid}?user={self.user_id}"
+            res = requests.post(url, json.dumps(items), headers=HEADER)
+            lap_time.append(int(time.time() - start))
+
+            if res.status_code != 200:
+                print()
+                raise Exception("Failed to upload meta data.")
+
+        print(
+            f"\r{len(data_list)}/{len(data_list)} files uploaded."
+            + " " * len(", estimated time **m **s")
+        )
+
+        file_num = len(data_list)
+        return file_num
+
+    def add_metafile(
+        self,
+        file_path: str,
+        attributes: dict = {},
+        join_rule: dict = {},
+        auto: bool = False,
+        verbose: bool = True,
+    ) -> None:
+        """
+        Import meta data from external file.
+
+        Parameters
+        ----------
+        file_path : str
+            the external file path
+        attributes : dict (default {})
+            the extra meta data (attributes) combined with whole datafiles
+        join_rule : dict (default {})
+            the rule for table joining
+            {
+                "New table key 1": "Exist table key 1", <- if you have same key on new and exist tables
+                "New table key 2": "ADD:" + "Exist table key 2", <- if you have mew value on exist key
+                "New table key 3": None <- if you have new key
+            }
+        auto : bool (default False)
+            if True, skip to get confirmation
+        verbose : bool (default True)
+            if True, show detail of each actions result
+            if you turn off auto mode, you will always get detail for confirmation
+
+        Raises
+        ------
+        ValueError
+            raises if specified external file is not csv or excel file
+        Exception
+            raises if something went wrong on uploading request to server
+        """
+        _, ext = os.path.splitext(file_path)
+        if ext.lower() not in [".csv", ".xlsx"]:
+            raise ValueError(
+                f"{ext} file is not supported. Currently only suports csv or xlsx file."
+            )
+
+        with open(file_path, "rb") as f:
+            data = f.read()
+
+        data = base64.b64encode(data).decode()
+        item = {"Items": data}
+        item["is_csv"] = 1 if ext == ".csv" else 0
+        item["common_keyvalue"] = attributes
+
+        # extract and parse external file
+        url = f"{BASE_API_ENDPOINT}/project/{self.project_uid}/meta_file?user={self.user_id}"
+        res = requests.post(url, json.dumps(item), headers=HEADER)
+        if res.status_code != 200:
+            raise Exception("Failed to extract and parse external file.")
+
+        s3_presigned_url = res.json()["URL"]
+        res = requests.get(s3_presigned_url)
+        tables = res.json()["Items"]
+        if verbose:
+            print(f"{len(tables)} tables found!")
+            print("now estimating the rule for table joining...\n")
+
+        # get update_rule for each table
+        if not join_rule:
+            update_rules = []
+            for table in tables:
+                url = f"{BASE_API_ENDPOINT}/project/{self.project_uid}?user={self.user_id}"
+                payload = {"Items": table}
+                res = requests.put(url, json.dumps(payload), headers=HEADER)
+                if res.status_code != 200:
+                    raise Exception("Failed to estimate the joining rule")
+
+                update_rule = res.json()["UpdateRule"]
+                update_rules.append(json.dumps(update_rule, ensure_ascii=False))
+
+            table_rule_pair = {}
+            for table, update_rule in zip(tables, update_rules):
+                if update_rule in table_rule_pair:
+                    table_rule_pair[update_rule].append(table)
+                else:
+                    table_rule_pair[update_rule] = [table]
+            if verbose:
+                print(f"{len(table_rule_pair)} table joining rule was estimated!")
+        else:
+            if len(tables) != 1:
+                raise ValueError(
+                    "You can use join_rule option when you have only 1 table on external file."
+                )
+            table_rule_pair = {json.dumps(join_rule, ensure_ascii=False): tables}
+        if verbose:
+            print("Below table joining rule will be applied...\n\n")
+            for i, update_rule in enumerate(list(table_rule_pair.keys())):
+                print(f"Rule no.{i+1}\n")
+                for new_key, exist_key in json.loads(update_rule).items():
+                    if exist_key:
+                        print(
+                            f"\tkey '{new_key}'\t->\tconnected to '{exist_key}' key on exist table"
+                        )
+                    else:
+                        print(f"\tkey '{new_key}'\t->\tnewly added")
+                tables = table_rule_pair[update_rule]
+                print(f"\n{len(tables)} tables will be applied")
+                for j, table in enumerate(tables):
+                    print(f"Table {j+1} sample record:\n\t{table[0]}")
+        if not auto:
+            print(
+                "\nDo you want to perform table join?\n\tBase will join tables with that rule described above.\n"
+            )
+            print("\t'y' will be accepted to approve.\n")
+            approved = True if input("\tEnter a value: ") == "y" else False
+        else:
+            approved = True
+
+        # update records
+        if approved:
+            for update_rule, tables in table_rule_pair.items():
+                update_rule = json.loads(update_rule)
+                update_rule_for_add = {}
+                for key, value in update_rule.items():
+                    if value:
+                        update_rule_for_add[key] = value
+                    else:
+                        update_rule_for_add[key] = f"ADD:{key}"
+                url = f"{BASE_API_ENDPOINT}/project/{self.project_uid}/files?user={self.user_id}"
+                for i, table in enumerate(tables):
+                    if i == 0:
+                        payload = {"Items": table, "UpdateRule": update_rule}
+                    else:
+                        payload = {"Items": table, "UpdateRule": update_rule_for_add}
+                    res = requests.put(
+                        url,
+                        json.dumps(payload, ensure_ascii=False).encode("utf-8"),
+                        headers=HEADER,
+                    )
+                    if res.status_code != 200:
+                        raise Exception("Failed to join the tables")
+        else:
+            raise Exception("Aborted!")
+
+    def get_metadata_summary(self) -> List[dict]:
+        """
+        Get list of meta data information.
+
+        Returns
+        -------
+        key_list : list
+            list of each keys information
+            [
+                {
+                    "KeyHash": String,
+                    "KeyName": String,
+                    "ValueHash": String,
+                    "ValueType": String,
+                    "RecordedCount": Integer,
+                    "UpperValue": String,
+                    "LowerValue": String,
+                    "CreatedTime": String of unix time,
+                    "LastModifiedTime": String of unix time,
+                    "Creator": String,
+                    "LastEditor": String,
+                    "EditerList": List of String
+                },
+                ...
+            ]
+
+        Raises
+        ------
+        Exception
+            raises if something went wrong with request to server
+        """
+        url = f"{BASE_API_ENDPOINT}/project/{self.project_uid}?user={self.user_id}"
+        res = requests.get(url, headers=HEADER)
+
+        if res.status_code == 200:
+            key_list = res.json()["Items"]
+            return key_list
+        else:
+            raise Exception("Failed to get meta data information.")
+
+    def link_datafiles(self, dir_path: str, extension: str) -> int:
+        """
+        Create linker metadat to local datafiles.
+
+        Parameters
+        ----------
+        dir_path : str
+            the root directory path for datafiles
+        extension : str
+            the extension of datafiles
+
+        Returns
+        -------
+        file_num : int
+            number of linked datafiles
+        """
+        if extension[0] == ".":
+            extension = extension[1:]
+        files = glob.glob(
+            os.path.join(os.path.abspath(dir_path), "**", f"*.{extension}"),
+            recursive=True,
+        )
+
+        hash_dict = {}
+        for f in files:
+            hash_value = calc_file_hash(f)
+            hash_dict[hash_value] = f.replace(os.sep, "/").replace("/", os.sep)
+
+        linked_hash_location = os.path.join(
+            LINKER_DIR, self.project_uid, "linked_hash.json"
+        )
+        os.makedirs(os.path.dirname(linked_hash_location), exist_ok=True)
+
+        if os.path.exists(linked_hash_location):
+            with open(linked_hash_location, "r", encoding="utf-8") as f:
+                exist_hash_dict = json.loads(f.read())
+                exist_hash_dict.update(hash_dict)
+        else:
+            exist_hash_dict = {}
+
+        exist_hash_dict.update(hash_dict)
+
+        with open(linked_hash_location, "w", encoding="utf-8") as f:
+            json.dump(exist_hash_dict, f, ensure_ascii=False, indent=4)
+
+        file_num = len(files)
+        return file_num
+
+    def add_member(self, member: str, permission_level: str) -> None:
+        """
+        Invite a new project member.
+
+        Parameters
+        ----------
+        member : str
+            the user id of new member
+        permission_level : str
+            new member's permission level
+            - Viewer
+                only read meta data on project database.
+                viewer can not import data files or external files
+                and can not control permission of other members.
+            - Editor
+                can read and write meta data into project database.
+                editor can not control permission of other members.
+            - Admin
+                can read and write meta data into project database.
+                admin can also control permission of other members,
+                but can not transfer Owner permission level.
+
+        Raises
+        ------
+        ValueError
+            raises if invalid permission level was specified
+        Exception
+            raises if something went wrong on invite request to server
+        """
+        permission_level = permission_level.capitalize()
+        if permission_level == "Owner":
+            raise ValueError(
+                "You can only change member's permission to 'Owner' with update_member method."
+            )
+        elif permission_level not in ["Viewer", "Editor", "Admin"]:
+            raise ValueError(
+                "Invalid permission level was specified. Please choose from Viewer, Editor or Admin"
+            )
+
+        member_info = {"TargetUserID": member, "NewUserRole": permission_level}
+        url = (
+            f"{BASE_API_ENDPOINT}/project/{self.project_uid}/member?user={self.user_id}"
+        )
+        res = requests.post(url, json.dumps(member_info), headers=HEADER)
+        if res.status_code != 200:
+            raise Exception(f"Failed to invite {member}.")
+
+    def update_member(self, member: str, permission_level: str) -> None:
+        """
+        Update project member's permission.
+
+        Parameters
+        ----------
+        member : str
+            the user id of existing member
+        permission_level : str
+            member's permission level for update
+            - Viewer
+                only read meta data on project database.
+                viewer can not import data files or external files
+                and can not control permission of other members.
+            - Editor
+                can read and write meta data into project database.
+                editor can not control permission of other members.
+            - Admin
+                can read and write meta data into project database.
+                admin can also control permission of other members,
+                but can not transfer Owner permission level.
+            - Owner
+                can transfer owner permission to others,
+                and delete project completely.
+
+        Raises
+        ------
+        ValueError
+            raises if invalid permission level was specified
+        Exception
+            raises if something went wrong on invite request to server
+        """
+        permission_level = permission_level.capitalize()
+        if permission_level not in ["Viewer", "Editor", "Admin", "Owner"]:
+            raise ValueError(
+                "Invalid permission level was specified. Please choose from Viewer, Editor, Admin or Owner"
+            )
+
+        member_info = {"NewUserRole": permission_level}
+        url = f"{BASE_API_ENDPOINT}/project/{self.project_uid}/member/{member}?user={self.user_id}"
+        res = requests.put(url, json.dumps(member_info), headers=HEADER)
+        if res.status_code != 200:
+            raise Exception(f"Failed to update {member}'s permission.")
+
+    def get_members(self) -> List[dict]:
+        """
+        Get list of project members.
+
+        Returns
+        -------
+        member_list : list
+            list of each members information
+            [
+                {
+                    "UserID": String,
+                    "UserRole": String,
+                    "CreatedTime": String of unix time
+                },
+                ...
+            ]
+
+        Raises
+        ------
+        Exception
+            raises if something went wrong with request to server
+        """
+        url = (
+            f"{BASE_API_ENDPOINT}/project/{self.project_uid}/member?user={self.user_id}"
+        )
+        res = requests.get(url, headers=HEADER)
+
+        if res.status_code == 200:
+            member_list = res.json()["Members"]
+            return member_list
+        else:
+            raise Exception("Failed to get project members.")
+
+    def remove_member(self, member: Union[str, List[str]]) -> None:
+        """
+        Remove project member.
+
+        Parameters
+        ----------
+        member : list or str
+            the target member for removing
+
+        Raises
+        ------
+        Exception
+            raises if something went wrong on removing request to server
+        """
+        if isinstance(member, str):
+            member = [member]
+
+        for m in member:
+            url = f"{BASE_API_ENDPOINT}/project/{self.project_uid}/member/{m}?user={self.user_id}"
+            res = requests.delete(url, headers=HEADER)
+
+            if res.status_code != 200:
+                raise Exception(f"Failed to remove {m} from {self.project_name}")
+
+    def __summarize_attributes(self) -> dict:
+        """
+        Remove project member.
+
+        Returns
+        -------
+        attrs : dict
+            dict of summarized attrs
+            {'key': {'LowerValue': 'LowerValue',
+                'UpperValue': 'EditorList',
+                'ValueType': 'Creator',
+                'RecordedCount': 'ValueHash'},
+                'body,weight': {'LowerValue': 'LowerValue',
+                'UpperValue': 'EditorList',
+                'ValueType': 'Creator',
+                'RecordedCount': 'ValueHash'},
+                'height,pet': {'LowerValue': 'LowerValue',
+                'UpperValue': 'EditorList',
+                'ValueType': 'Creator',
+                'RecordedCount': 'ValueHash'},
+                'pet,weight': {'LowerValue': 'LowerValue',
+                'UpperValue': 'EditorList',
+                'ValueType': 'Creator',
+                'RecordedCount': 'ValueHash'}}
+        """
+        attr_list = self.get_metadata_summary()
+        key_response = {}
+        for attr in attr_list:
+            if attr["KeyHash"] in key_response:
+                key_response[attr["KeyHash"]].append(attr["KeyName"])
+            else:
+                key_response[attr["KeyHash"]] = [attr["KeyName"]]
+
+        key_name_to_hash = {}
+        for key_hash, key_names in key_response.items():
+            created_keys = []
+            count = 0
+            for key_name in key_names:
+                if key_name.startswith("BASE:"):
+                    created_keys.append(key_name)
+                else:
+                    count += 1
+            if created_keys and count > 0:
+                for created_key in created_keys:
+                    key_names.remove(created_key)
+            for key_name in key_names:
+                if key_name in key_name_to_hash:
+                    key_name_to_hash[key_name].add(key_hash)
+                else:
+                    key_name_to_hash[key_name] = {key_hash}
+
+        attrs = {}
+        for key_hash, key_names in key_response.items():
+            cache = []
+            for key_name in key_names:
+                if len(key_name_to_hash[key_name]) == 1:
+                    attr = [i for i in attr_list if i["KeyHash"] == key_hash][0]
+                    attrs[key_name] = {
+                        "LowerValue": attr["LowerValue"],
+                        "UpperValue": attr["UpperValue"],
+                        "ValueType": attr["UpperValue"],
+                        "RecordedCount": attr["RecordedCount"],
+                    }
+
+                else:
+                    pre_cache = []
+                    for c in cache:
+                        candidates = key_name_to_hash[key_name].copy()
+                        pre_length = len(candidates)
+                        for k in c:
+                            candidates &= key_name_to_hash[k]
+                        if len(candidates) == 1:
+                            attr = [i for i in attr_list if i["KeyHash"] == key_hash][0]
+                            attrs[",".join(sorted(c | {key_name}))] = {
+                                "LowerValue": attr["LowerValue"],
+                                "UpperValue": attr["UpperValue"],
+                                "ValueType": attr["UpperValue"],
+                                "RecordedCount": attr["RecordedCount"],
+                            }
+
+                        elif len(candidates) == pre_length:
+                            continue
+                        else:
+                            pre_cache.append(c | {key_name})
+                    pre_cache.append({key_name})
+                    cache = pre_cache
+        return attrs
+
+
+def summarize_keys_information(metadata_summary: List[dict]) -> dict:
+    """
+    Summarize information of keys on project for printing.
+
+    Parameters
+    ----------
+    metadata_summary : list
+        output of base.Project().get_metadata_summary() method
+        it is raw output of MetaKeyTable on DynamoDB
+        so some records will have a same KeyHash (separated)
+        [
+            {
+                "KeyHash": String,
+                "KeyName": String,
+                "ValueHash": String,
+                "ValueType": String,
+                "RecordedCount": Integer,
+                "UpperValue": String,
+                "LowerValue": String,
+                "CreatedTime": String of unix time,
+                "LastModifiedTime": String of unix time,
+                "Creator": String,
+                "LastEditor": String,
+                "EditerList": List of String
+            },
+            ...
+        ]
+
+    Returns
+    -------
+    summary_for_print : dict
+        summarized key information for printing
+        {
+            "MaxRecordedCount": Integer,
+            "UniqueKeyCount": Integer,
+            "MaxCharCount": {
+                "KEY NAME": Integer,
+                "VALUE RANGE": Integer,
+                "VALUE TYPE": Integer,
+                "RECORDED COUNT": Integer
+            },
+            "Keys": [
+                (
+                    KeyName: String,
+                    ValueRange: String,
+                    ValueType: String,
+                    RecordedCount: String
+                )
+            ]
+        }
+    """
+    keyhash_to_summary = {}
+    for key_record in metadata_summary:
+        key_hash = key_record["KeyHash"]
+        if key_hash in keyhash_to_summary:
+            keyhash_to_summary[key_hash]["KeyName"].add(key_record["KeyName"])
+            value_type = key_record["ValueType"]
+            if value_type in keyhash_to_summary[key_hash]["ValueType"]:
+                keyhash_to_summary[key_hash]["ValueType"][value_type].add(
+                    "'{}'".format(key_record["KeyName"])
+                )
+            else:
+                keyhash_to_summary[key_hash]["ValueType"][value_type] = {
+                    "'{}'".format(key_record["KeyName"])
+                }
+        else:
+            keyhash_to_summary[key_hash] = {
+                "KeyName": {key_record["KeyName"]},
+                "LowerValue": key_record["LowerValue"],
+                "UpperValue": key_record["UpperValue"],
+                "ValueType": {key_record["ValueType"]: {"'{}'".format(key_record["KeyName"])}},
+                "RecordedCount": key_record["RecordedCount"]
+            }
+
+    recorded_count_list = []
+    char_count = {
+        "KEY NAME": [8],
+        "VALUE RANGE": [11],
+        "VALUE TYPE": [10],
+        "RECORDED COUNT": [14]
+    }
+    summary_list = [("KEY NAME", "VALUE RANGE", "VALUE TYPE", "RECORDED COUNT")]
+    for key_summary in keyhash_to_summary.values():
+        key_name_summary = ",".join(sorted([f"'{name}'" for name in key_summary["KeyName"]]))
+        value_range_summary = f'{key_summary["LowerValue"]} ~ {key_summary["UpperValue"]}'
+        value_type_summary = ", ".join(
+            [f"{vtype}({','.join(list(name_list))})" for vtype, name_list in key_summary["ValueType"].items()]
+        )
+
+        summary = (
+            key_name_summary,
+            value_range_summary,
+            value_type_summary,
+            str(key_summary["RecordedCount"])
+        )
+        summary_list.append(summary)
+
+        char_count["KEY NAME"].append(len(key_name_summary))
+        char_count["VALUE RANGE"].append(len(value_range_summary))
+        char_count["VALUE TYPE"].append(len(value_type_summary))
+        char_count["RECORDED COUNT"].append(len(str(key_summary["RecordedCount"])))
+
+        recorded_count_list.append(key_summary["RecordedCount"])
+
+    summary_for_print = {
+        "MaxRecordedCount": max(recorded_count_list),
+        "UniqueKeyCount": len(summary_list) - 1,
+        "MaxCharCount": {
+            "KEY NAME": max(char_count["KEY NAME"]),
+            "VALUE RANGE": max(char_count["VALUE RANGE"]),
+            "VALUE TYPE": max(char_count["VALUE TYPE"]),
+            "RECORDED COUNT": max(char_count["RECORDED COUNT"])
+        },
+        "Keys": summary_list
+    }
+    return summary_for_print
+
+
+if __name__ == "__main__":
+    pass